# SPDX-License-Identifier: GPL-2.0
config MMU
	def_bool y

config CPU_BIG_ENDIAN
	def_bool y

config LOCKDEP_SUPPORT
	def_bool y

config STACKTRACE_SUPPORT
	def_bool y

config ARCH_HAS_ILOG2_U32
	def_bool n

config ARCH_HAS_ILOG2_U64
	def_bool n

config GENERIC_HWEIGHT
	def_bool y

config GENERIC_BUG
	def_bool y if BUG

config GENERIC_BUG_RELATIVE_POINTERS
	def_bool y

config GENERIC_LOCKBREAK
	def_bool y if PREEMPTION

config PGSTE
	def_bool y if KVM

config AUDIT_ARCH
	def_bool y

config NO_IOPORT_MAP
	def_bool y

config PCI_QUIRKS
	def_bool n

config ARCH_SUPPORTS_UPROBES
	def_bool y

config KASAN_SHADOW_OFFSET
	hex
	depends on KASAN
	default 0x1C000000000000

config S390
	def_bool y
	#
	# Note: keep this list sorted alphabetically
	#
	imply IMA_SECURE_AND_OR_TRUSTED_BOOT
	select ARCH_32BIT_USTAT_F_TINODE
	select ARCH_BINFMT_ELF_STATE
	select ARCH_ENABLE_MEMORY_HOTPLUG if SPARSEMEM
	select ARCH_ENABLE_MEMORY_HOTREMOVE
	select ARCH_ENABLE_SPLIT_PMD_PTLOCK if PGTABLE_LEVELS > 2
	select ARCH_HAS_DEBUG_VM_PGTABLE
	select ARCH_HAS_DEBUG_WX
	select ARCH_HAS_DEVMEM_IS_ALLOWED
	select ARCH_HAS_ELF_RANDOMIZE
	select ARCH_HAS_FORCE_DMA_UNENCRYPTED
	select ARCH_HAS_FORTIFY_SOURCE
	select ARCH_HAS_GCOV_PROFILE_ALL
	select ARCH_HAS_GIGANTIC_PAGE
	select ARCH_HAS_KCOV
	select ARCH_HAS_MEM_ENCRYPT
	select ARCH_HAS_PTE_SPECIAL
	select ARCH_HAS_SCALED_CPUTIME
	select ARCH_HAS_SET_MEMORY
	select ARCH_HAS_STRICT_KERNEL_RWX
	select ARCH_HAS_STRICT_MODULE_RWX
	select ARCH_HAS_SYSCALL_WRAPPER
	select ARCH_HAS_UBSAN_SANITIZE_ALL
	select ARCH_HAS_VDSO_DATA
	select ARCH_HAVE_NMI_SAFE_CMPXCHG
	select ARCH_INLINE_READ_LOCK
	select ARCH_INLINE_READ_LOCK_BH
	select ARCH_INLINE_READ_LOCK_IRQ
	select ARCH_INLINE_READ_LOCK_IRQSAVE
	select ARCH_INLINE_READ_TRYLOCK
	select ARCH_INLINE_READ_UNLOCK
	select ARCH_INLINE_READ_UNLOCK_BH
	select ARCH_INLINE_READ_UNLOCK_IRQ
	select ARCH_INLINE_READ_UNLOCK_IRQRESTORE
	select ARCH_INLINE_SPIN_LOCK
	select ARCH_INLINE_SPIN_LOCK_BH
	select ARCH_INLINE_SPIN_LOCK_IRQ
	select ARCH_INLINE_SPIN_LOCK_IRQSAVE
	select ARCH_INLINE_SPIN_TRYLOCK
	select ARCH_INLINE_SPIN_TRYLOCK_BH
	select ARCH_INLINE_SPIN_UNLOCK
	select ARCH_INLINE_SPIN_UNLOCK_BH
	select ARCH_INLINE_SPIN_UNLOCK_IRQ
	select ARCH_INLINE_SPIN_UNLOCK_IRQRESTORE
	select ARCH_INLINE_WRITE_LOCK
	select ARCH_INLINE_WRITE_LOCK_BH
	select ARCH_INLINE_WRITE_LOCK_IRQ
	select ARCH_INLINE_WRITE_LOCK_IRQSAVE
	select ARCH_INLINE_WRITE_TRYLOCK
	select ARCH_INLINE_WRITE_UNLOCK
	select ARCH_INLINE_WRITE_UNLOCK_BH
	select ARCH_INLINE_WRITE_UNLOCK_IRQ
	select ARCH_INLINE_WRITE_UNLOCK_IRQRESTORE
	select ARCH_STACKWALK
	select ARCH_SUPPORTS_ATOMIC_RMW
	select ARCH_SUPPORTS_DEBUG_PAGEALLOC
	select ARCH_SUPPORTS_HUGETLBFS
	select ARCH_SUPPORTS_NUMA_BALANCING
	select ARCH_USE_BUILTIN_BSWAP
	select ARCH_USE_CMPXCHG_LOCKREF
	select ARCH_WANTS_DYNAMIC_TASK_STRUCT
	select ARCH_WANTS_NO_INSTR
	select ARCH_WANT_DEFAULT_BPF_JIT
	select ARCH_WANT_IPC_PARSE_VERSION
	select BUILDTIME_TABLE_SORT
	select CLONE_BACKWARDS2
	select CPU_NO_EFFICIENT_FFS if !HAVE_MARCH_Z9_109_FEATURES
	select DMA_OPS if PCI
	select DYNAMIC_FTRACE if FUNCTION_TRACER
	select GENERIC_ALLOCATOR
	select GENERIC_CPU_AUTOPROBE
	select GENERIC_CPU_VULNERABILITIES
	select GENERIC_ENTRY
	select GENERIC_GETTIMEOFDAY
	select GENERIC_PTDUMP
	select GENERIC_SMP_IDLE_THREAD
	select GENERIC_TIME_VSYSCALL
	select GENERIC_VDSO_TIME_NS
	select HAVE_ALIGNED_STRUCT_PAGE if SLUB
	select HAVE_ARCH_AUDITSYSCALL
	select HAVE_ARCH_JUMP_LABEL
	select HAVE_ARCH_JUMP_LABEL_RELATIVE
	select HAVE_ARCH_KASAN
	select HAVE_ARCH_KASAN_VMALLOC
	select HAVE_ARCH_KCSAN
	select HAVE_ARCH_KFENCE
	select HAVE_ARCH_RANDOMIZE_KSTACK_OFFSET
	select HAVE_ARCH_SECCOMP_FILTER
	select HAVE_ARCH_SOFT_DIRTY
	select HAVE_ARCH_TRACEHOOK
	select HAVE_ARCH_TRANSPARENT_HUGEPAGE
	select HAVE_ARCH_VMAP_STACK
	select HAVE_ASM_MODVERSIONS
	select HAVE_CMPXCHG_DOUBLE
	select HAVE_CMPXCHG_LOCAL
	select HAVE_DEBUG_KMEMLEAK
	select HAVE_DMA_CONTIGUOUS
	select HAVE_DYNAMIC_FTRACE
	select HAVE_DYNAMIC_FTRACE_WITH_ARGS
	select HAVE_DYNAMIC_FTRACE_WITH_DIRECT_CALLS
	select HAVE_DYNAMIC_FTRACE_WITH_REGS
	select HAVE_EBPF_JIT if PACK_STACK && HAVE_MARCH_Z196_FEATURES
	select HAVE_EFFICIENT_UNALIGNED_ACCESS
	select HAVE_FAST_GUP
	select HAVE_FENTRY
	select HAVE_FTRACE_MCOUNT_RECORD
	select HAVE_FUNCTION_ARG_ACCESS_API
	select HAVE_FUNCTION_ERROR_INJECTION
	select HAVE_FUNCTION_GRAPH_TRACER
	select HAVE_FUNCTION_TRACER
	select HAVE_GCC_PLUGINS
	select HAVE_GENERIC_VDSO
	select HAVE_IOREMAP_PROT if PCI
	select HAVE_KERNEL_BZIP2
	select HAVE_KERNEL_GZIP
	select HAVE_KERNEL_LZ4
	select HAVE_KERNEL_LZMA
	select HAVE_KERNEL_LZO
	select HAVE_KERNEL_UNCOMPRESSED
	select HAVE_KERNEL_XZ
	select HAVE_KERNEL_ZSTD
	select HAVE_KPROBES
	select HAVE_KPROBES_ON_FTRACE
	select HAVE_KRETPROBES
	select HAVE_KVM
	select HAVE_LIVEPATCH
	select HAVE_MEMBLOCK_PHYS_MAP
	select HAVE_MOD_ARCH_SPECIFIC
	select HAVE_NMI
	select HAVE_NOP_MCOUNT
	select HAVE_PCI
	select HAVE_PERF_EVENTS
	select HAVE_PERF_REGS
	select HAVE_PERF_USER_STACK_DUMP
	select HAVE_REGS_AND_STACK_ACCESS_API
	select HAVE_RELIABLE_STACKTRACE
	select HAVE_RSEQ
	select HAVE_SAMPLE_FTRACE_DIRECT
	select HAVE_SAMPLE_FTRACE_DIRECT_MULTI
	select HAVE_SOFTIRQ_ON_OWN_STACK
	select HAVE_SYSCALL_TRACEPOINTS
	select HAVE_VIRT_CPU_ACCOUNTING
	select HAVE_VIRT_CPU_ACCOUNTING_IDLE
	select IOMMU_HELPER		if PCI
	select IOMMU_SUPPORT		if PCI
	select MMU_GATHER_NO_GATHER
	select MMU_GATHER_RCU_TABLE_FREE
	select MODULES_USE_ELF_RELA
	select NEED_DMA_MAP_STATE	if PCI
	select NEED_SG_DMA_LENGTH	if PCI
	select OLD_SIGACTION
	select OLD_SIGSUSPEND3
	select PCI_DOMAINS		if PCI
	select PCI_MSI			if PCI
	select PCI_MSI_ARCH_FALLBACKS	if PCI_MSI
	select SPARSE_IRQ
	select SWIOTLB
	select SYSCTL_EXCEPTION_TRACE
	select THREAD_INFO_IN_TASK
	select TRACE_IRQFLAGS_SUPPORT
	select TTY
	select VIRT_CPU_ACCOUNTING
	select ZONE_DMA
	# Note: keep the above list sorted alphabetically

config SCHED_OMIT_FRAME_POINTER
	def_bool y

config PGTABLE_LEVELS
	int
	default 5

source "kernel/livepatch/Kconfig"

menu "Processor type and features"

config HAVE_MARCH_Z900_FEATURES
	def_bool n

config HAVE_MARCH_Z990_FEATURES
	def_bool n
	select HAVE_MARCH_Z900_FEATURES

config HAVE_MARCH_Z9_109_FEATURES
	def_bool n
	select HAVE_MARCH_Z990_FEATURES

config HAVE_MARCH_Z10_FEATURES
	def_bool n
	select HAVE_MARCH_Z9_109_FEATURES

config HAVE_MARCH_Z196_FEATURES
	def_bool n
	select HAVE_MARCH_Z10_FEATURES

config HAVE_MARCH_ZEC12_FEATURES
	def_bool n
	select HAVE_MARCH_Z196_FEATURES

config HAVE_MARCH_Z13_FEATURES
	def_bool n
	select HAVE_MARCH_ZEC12_FEATURES

config HAVE_MARCH_Z14_FEATURES
	def_bool n
	select HAVE_MARCH_Z13_FEATURES

config HAVE_MARCH_Z15_FEATURES
	def_bool n
	select HAVE_MARCH_Z14_FEATURES

choice
	prompt "Processor type"
	default MARCH_Z196

config MARCH_Z900
	bool "IBM zSeries model z800 and z900"
	select HAVE_MARCH_Z900_FEATURES
	depends on $(cc-option,-march=z900)
	help
	  Select this to enable optimizations for model z800/z900 (2064 and
	  2066 series). This will enable some optimizations that are not
	  available on older ESA/390 (31 Bit) only CPUs.

config MARCH_Z990
	bool "IBM zSeries model z890 and z990"
	select HAVE_MARCH_Z990_FEATURES
	depends on $(cc-option,-march=z990)
	help
	  Select this to enable optimizations for model z890/z990 (2084 and
	  2086 series). The kernel will be slightly faster but will not work
	  on older machines.

config MARCH_Z9_109
	bool "IBM System z9"
	select HAVE_MARCH_Z9_109_FEATURES
	depends on $(cc-option,-march=z9-109)
	help
	  Select this to enable optimizations for IBM System z9 (2094 and
	  2096 series). The kernel will be slightly faster but will not work
	  on older machines.

config MARCH_Z10
	bool "IBM System z10"
	select HAVE_MARCH_Z10_FEATURES
	depends on $(cc-option,-march=z10)
	help
	  Select this to enable optimizations for IBM System z10 (2097 and
	  2098 series). The kernel will be slightly faster but will not work
	  on older machines.

config MARCH_Z196
	bool "IBM zEnterprise 114 and 196"
	select HAVE_MARCH_Z196_FEATURES
	depends on $(cc-option,-march=z196)
	help
	  Select this to enable optimizations for IBM zEnterprise 114 and 196
	  (2818 and 2817 series). The kernel will be slightly faster but will
	  not work on older machines.

config MARCH_ZEC12
	bool "IBM zBC12 and zEC12"
	select HAVE_MARCH_ZEC12_FEATURES
	depends on $(cc-option,-march=zEC12)
	help
	  Select this to enable optimizations for IBM zBC12 and zEC12 (2828 and
	  2827 series). The kernel will be slightly faster but will not work on
	  older machines.

config MARCH_Z13
	bool "IBM z13s and z13"
	select HAVE_MARCH_Z13_FEATURES
	depends on $(cc-option,-march=z13)
	help
	  Select this to enable optimizations for IBM z13s and z13 (2965 and
	  2964 series). The kernel will be slightly faster but will not work on
	  older machines.

config MARCH_Z14
	bool "IBM z14 ZR1 and z14"
	select HAVE_MARCH_Z14_FEATURES
	depends on $(cc-option,-march=z14)
	help
	  Select this to enable optimizations for IBM z14 ZR1 and z14 (3907
	  and 3906 series). The kernel will be slightly faster but will not
	  work on older machines.

config MARCH_Z15
	bool "IBM z15"
	select HAVE_MARCH_Z15_FEATURES
	depends on $(cc-option,-march=z15)
	help
	  Select this to enable optimizations for IBM z15 (8562
	  and 8561 series). The kernel will be slightly faster but will not
	  work on older machines.

endchoice

config MARCH_Z900_TUNE
	def_bool TUNE_Z900 || MARCH_Z900 && TUNE_DEFAULT

config MARCH_Z990_TUNE
	def_bool TUNE_Z990 || MARCH_Z990 && TUNE_DEFAULT

config MARCH_Z9_109_TUNE
	def_bool TUNE_Z9_109 || MARCH_Z9_109 && TUNE_DEFAULT

config MARCH_Z10_TUNE
	def_bool TUNE_Z10 || MARCH_Z10 && TUNE_DEFAULT

config MARCH_Z196_TUNE
	def_bool TUNE_Z196 || MARCH_Z196 && TUNE_DEFAULT

config MARCH_ZEC12_TUNE
	def_bool TUNE_ZEC12 || MARCH_ZEC12 && TUNE_DEFAULT

config MARCH_Z13_TUNE
	def_bool TUNE_Z13 || MARCH_Z13 && TUNE_DEFAULT

config MARCH_Z14_TUNE
	def_bool TUNE_Z14 || MARCH_Z14 && TUNE_DEFAULT

config MARCH_Z15_TUNE
	def_bool TUNE_Z15 || MARCH_Z15 && TUNE_DEFAULT

choice
	prompt "Tune code generation"
	default TUNE_DEFAULT
	help
	  Cause the compiler to tune (-mtune) the generated code for a machine.
	  This will make the code run faster on the selected machine but
	  somewhat slower on other machines.
	  This option only changes how the compiler emits instructions, not the
	  selection of instructions itself, so the resulting kernel will run on
	  all other machines.

config TUNE_DEFAULT
	bool "Default"
	help
	  Tune the generated code for the target processor for which the kernel
	  will be compiled.

config TUNE_Z900
	bool "IBM zSeries model z800 and z900"
	depends on $(cc-option,-mtune=z900)

config TUNE_Z990
	bool "IBM zSeries model z890 and z990"
	depends on $(cc-option,-mtune=z990)

config TUNE_Z9_109
	bool "IBM System z9"
	depends on $(cc-option,-mtune=z9-109)

config TUNE_Z10
	bool "IBM System z10"
	depends on $(cc-option,-mtune=z10)

config TUNE_Z196
	bool "IBM zEnterprise 114 and 196"
	depends on $(cc-option,-mtune=z196)

config TUNE_ZEC12
	bool "IBM zBC12 and zEC12"
	depends on $(cc-option,-mtune=zEC12)

config TUNE_Z13
	bool "IBM z13s and z13"
	depends on $(cc-option,-mtune=z13)

config TUNE_Z14
	bool "IBM z14 ZR1 and z14"
	depends on $(cc-option,-mtune=z14)

config TUNE_Z15
	bool "IBM z15"
	depends on $(cc-option,-mtune=z15)

endchoice

config 64BIT
	def_bool y

config COMMAND_LINE_SIZE
	int "Maximum size of kernel command line"
	default 4096
	range 896 1048576
	help
	  This allows you to specify the maximum length of the kernel command
	  line.

config COMPAT
	def_bool y
	prompt "Kernel support for 31 bit emulation"
	select ARCH_WANT_OLD_COMPAT_IPC
	select COMPAT_OLD_SIGACTION
	select HAVE_UID16
	depends on MULTIUSER
	depends on !CC_IS_CLANG
	help
	  Select this option if you want to enable your system kernel to
	  handle system-calls from ELF binaries for 31 bit ESA.  This option
	  (and some other stuff like libraries and such) is needed for
	  executing 31 bit applications.  It is safe to say "Y".

config SYSVIPC_COMPAT
	def_bool y if COMPAT && SYSVIPC

config SMP
	def_bool y

config NR_CPUS
	int "Maximum number of CPUs (2-512)"
	range 2 512
	default "64"
	help
	  This allows you to specify the maximum number of CPUs which this
	  kernel will support. The maximum supported value is 512 and the
	  minimum value which makes sense is 2.

	  This is purely to save memory - each supported CPU adds
	  approximately sixteen kilobytes to the kernel image.

config HOTPLUG_CPU
	def_bool y

config NUMA
	bool "NUMA support"
	depends on SCHED_TOPOLOGY
	default n
	help
	  Enable NUMA support

	  This option adds NUMA support to the kernel.

config NODES_SHIFT
	int
	depends on NUMA
	default "1"

config SCHED_SMT
	def_bool n

config SCHED_MC
	def_bool n

config SCHED_BOOK
	def_bool n

config SCHED_DRAWER
	def_bool n

config SCHED_TOPOLOGY
	def_bool y
	prompt "Topology scheduler support"
	select SCHED_SMT
	select SCHED_MC
	select SCHED_BOOK
	select SCHED_DRAWER
	help
	  Topology scheduler support improves the CPU scheduler's decision
	  making when dealing with machines that have multi-threading,
	  multiple cores or multiple books.

source "kernel/Kconfig.hz"

config KEXEC
	def_bool y
	select KEXEC_CORE

config KEXEC_FILE
	bool "kexec file based system call"
	select KEXEC_CORE
	select BUILD_BIN2C
	depends on CRYPTO
	depends on CRYPTO_SHA256
	depends on CRYPTO_SHA256_S390
	help
	  Enable the kexec file based system call. In contrast to the normal
	  kexec system call this system call takes file descriptors for the
	  kernel and initramfs as arguments.

config ARCH_HAS_KEXEC_PURGATORY
	def_bool y
	depends on KEXEC_FILE

config KEXEC_SIG
	bool "Verify kernel signature during kexec_file_load() syscall"
	depends on KEXEC_FILE && MODULE_SIG_FORMAT
	help
	  This option makes kernel signature verification mandatory for
	  the kexec_file_load() syscall.

	  In addition to that option, you need to enable signature
	  verification for the corresponding kernel image type being
	  loaded in order for this to work.

config ARCH_RANDOM
	def_bool y
	prompt "s390 architectural random number generation API"
	help
	  Enable the s390 architectural random number generation API
	  to provide random data for all consumers within the Linux
	  kernel.

	  When enabled the arch_random_* functions declared in linux/random.h
	  are implemented. The implementation is based on the s390 CPACF
	  instruction subfunction TRNG which provides a real true random
	  number generator.

	  If unsure, say Y.

config KERNEL_NOBP
	def_bool n
	prompt "Enable modified branch prediction for the kernel by default"
	help
	  If this option is selected the kernel will switch to a modified
	  branch prediction mode if the firmware interface is available.
	  The modified branch prediction mode improves the behaviour in
	  regard to speculative execution.

	  With the option enabled the kernel parameter "nobp=0" or "nospec"
	  can be used to run the kernel in the normal branch prediction mode.

	  With the option disabled the modified branch prediction mode is
	  enabled with the "nobp=1" kernel parameter.

	  If unsure, say N.

config EXPOLINE
	def_bool n
	prompt "Avoid speculative indirect branches in the kernel"
	help
	  Compile the kernel with the expoline compiler options to guard
	  against kernel-to-user data leaks by avoiding speculative indirect
	  branches.
	  Requires a compiler with -mindirect-branch=thunk support for full
	  protection. The kernel may run slower.

	  If unsure, say N.

choice
	prompt "Expoline default"
	depends on EXPOLINE
	default EXPOLINE_FULL

config EXPOLINE_OFF
	bool "spectre_v2=off"

config EXPOLINE_AUTO
	bool "spectre_v2=auto"

config EXPOLINE_FULL
	bool "spectre_v2=on"

endchoice

config RELOCATABLE
	bool "Build a relocatable kernel"
	select MODULE_REL_CRCS if MODVERSIONS
	default y
	help
	  This builds a kernel image that retains relocation information
	  so it can be loaded at an arbitrary address.
	  The kernel is linked as a position-independent executable (PIE)
	  and contains dynamic relocations which are processed early in the
	  bootup process.
	  The relocations make the kernel image about 15% larger (compressed
	  10%), but are discarded at runtime.

config RANDOMIZE_BASE
	bool "Randomize the address of the kernel image (KASLR)"
	depends on RELOCATABLE
	default y
	help
	  In support of Kernel Address Space Layout Randomization (KASLR),
	  this randomizes the address at which the kernel image is loaded,
	  as a security feature that deters exploit attempts relying on
	  knowledge of the location of kernel internals.

endmenu

menu "Memory setup"

config ARCH_SPARSEMEM_ENABLE
	def_bool y
	select SPARSEMEM_VMEMMAP_ENABLE
	select SPARSEMEM_VMEMMAP

config ARCH_SPARSEMEM_DEFAULT
	def_bool y

config MAX_PHYSMEM_BITS
	int "Maximum size of supported physical memory in bits (42-53)"
	range 42 53
	default "46"
	help
	  This option specifies the maximum supported size of physical memory
	  in bits. Supported is any size between 2^42 (4TB) and 2^53 (8PB).
	  Increasing the number of bits also increases the kernel image size.
	  By default 46 bits (64TB) are supported.

config PACK_STACK
	def_bool y
	prompt "Pack kernel stack"
	help
	  This option enables the compiler option -mkernel-backchain if it
	  is available. If the option is available the compiler supports
	  the new stack layout which dramatically reduces the minimum stack
	  frame size. With an old compiler a non-leaf function needs a
	  minimum of 96 bytes on 31 bit and 160 bytes on 64 bit. With
	  -mkernel-backchain the minimum size drops to 16 byte on 31 bit
	  and 24 byte on 64 bit.

	  Say Y if you are unsure.

config CHECK_STACK
	def_bool y
	depends on !VMAP_STACK
	prompt "Detect kernel stack overflow"
	help
	  This option enables the compiler option -mstack-guard and
	  -mstack-size if they are available. If the compiler supports them
	  it will emit additional code to each function prolog to trigger
	  an illegal operation if the kernel stack is about to overflow.

	  Say N if you are unsure.

config STACK_GUARD
	int "Size of the guard area (128-1024)"
	range 128 1024
	depends on CHECK_STACK
	default "256"
	help
	  This allows you to specify the size of the guard area at the lower
	  end of the kernel stack. If the kernel stack points into the guard
	  area on function entry an illegal operation is triggered. The size
	  needs to be a power of 2. Please keep in mind that the size of an
	  interrupt frame is 184 bytes for 31 bit and 328 bytes on 64 bit.
	  The minimum size for the stack guard should be 256 for 31 bit and
	  512 for 64 bit.

endmenu

menu "I/O subsystem"

config QDIO
	def_tristate y
	prompt "QDIO support"
	help
	  This driver provides the Queued Direct I/O base support for
	  IBM System z.

	  To compile this driver as a module, choose M here: the
	  module will be called qdio.

	  If unsure, say Y.

if PCI

config PCI_NR_FUNCTIONS
	int "Maximum number of PCI functions (1-4096)"
	range 1 4096
	default "512"
	help
	  This allows you to specify the maximum number of PCI functions which
	  this kernel will support.

endif # PCI

config HAS_IOMEM
	def_bool PCI

config CHSC_SCH
	def_tristate m
	prompt "Support for CHSC subchannels"
	help
	  This driver allows usage of CHSC subchannels. A CHSC subchannel
	  is usually present on LPAR only.
	  The driver creates a device /dev/chsc, which may be used to
	  obtain I/O configuration information about the machine and
	  to issue asynchronous chsc commands (DANGEROUS).
	  You will usually only want to use this interface on a special
	  LPAR designated for system management.

	  To compile this driver as a module, choose M here: the
	  module will be called chsc_sch.

	  If unsure, say N.

config SCM_BUS
	def_bool y
	prompt "SCM bus driver"
	help
	  Bus driver for Storage Class Memory.

config EADM_SCH
	def_tristate m
	prompt "Support for EADM subchannels"
	depends on SCM_BUS
	help
	  This driver allows usage of EADM subchannels. EADM subchannels act
	  as a communication vehicle for SCM increments.

	  To compile this driver as a module, choose M here: the
	  module will be called eadm_sch.

config VFIO_CCW
	def_tristate n
	prompt "Support for VFIO-CCW subchannels"
	depends on S390_CCW_IOMMU && VFIO_MDEV
	help
	  This driver allows usage of I/O subchannels via VFIO-CCW.

	  To compile this driver as a module, choose M here: the
	  module will be called vfio_ccw.

config VFIO_AP
	def_tristate n
	prompt "VFIO support for AP devices"
	depends on S390_AP_IOMMU && VFIO_MDEV && KVM
	depends on ZCRYPT
	help
		This driver grants access to Adjunct Processor (AP) devices
		via the VFIO mediated device interface.

		To compile this driver as a module, choose M here: the module
		will be called vfio_ap.

endmenu

menu "Dump support"

config CRASH_DUMP
	bool "kernel crash dumps"
	select KEXEC
	help
	  Generate crash dump after being started by kexec.
	  Crash dump kernels are loaded in the main kernel with kexec-tools
	  into a specially reserved region and then later executed after
	  a crash by kdump/kexec.
	  Refer to <file:Documentation/s390/zfcpdump.rst> for more details on this.
	  This option also enables s390 zfcpdump.
	  See also <file:Documentation/s390/zfcpdump.rst>

endmenu

config CCW
	def_bool y

config HAVE_PNETID
	tristate
	default (SMC || CCWGROUP)

menu "Virtualization"

config PROTECTED_VIRTUALIZATION_GUEST
	def_bool n
	prompt "Protected virtualization guest support"
	select ARCH_HAS_RESTRICTED_VIRTIO_MEMORY_ACCESS
	help
	  Select this option, if you want to be able to run this
	  kernel as a protected virtualization KVM guest.
	  Protected virtualization capable machines have a mini hypervisor
	  located at machine level (an ultravisor). With help of the
	  Ultravisor, KVM will be able to run "protected" VMs, special
	  VMs whose memory and management data are unavailable to KVM.

config PFAULT
	def_bool y
	prompt "Pseudo page fault support"
	help
	  Select this option, if you want to use PFAULT pseudo page fault
	  handling under VM. If running native or in LPAR, this option
	  has no effect. If your VM does not support PFAULT, PAGEEX
	  pseudo page fault handling will be used.
	  Note that VM 4.2 supports PFAULT but has a bug in its
	  implementation that causes some problems.
	  Everybody who wants to run Linux under VM != VM4.2 should select
	  this option.

config CMM
	def_tristate n
	prompt "Cooperative memory management"
	help
	  Select this option, if you want to enable the kernel interface
	  to reduce the memory size of the system. This is accomplished
	  by allocating pages of memory and put them "on hold". This only
	  makes sense for a system running under VM where the unused pages
	  will be reused by VM for other guest systems. The interface
	  allows an external monitor to balance memory of many systems.
	  Everybody who wants to run Linux under VM should select this
	  option.

config CMM_IUCV
	def_bool y
	prompt "IUCV special message interface to cooperative memory management"
	depends on CMM && (SMSGIUCV=y || CMM=SMSGIUCV)
	help
	  Select this option to enable the special message interface to
	  the cooperative memory management.

config APPLDATA_BASE
	def_bool n
	prompt "Linux - VM Monitor Stream, base infrastructure"
	depends on PROC_SYSCTL
	help
	  This provides a kernel interface for creating and updating z/VM APPLDATA
	  monitor records. The monitor records are updated at certain time
	  intervals, once the timer is started.
	  Writing 1 or 0 to /proc/appldata/timer starts(1) or stops(0) the timer,
	  i.e. enables or disables monitoring on the Linux side.
	  A custom interval value (in seconds) can be written to
	  /proc/appldata/interval.

	  Defaults are 60 seconds interval and timer off.
	  The /proc entries can also be read from, showing the current settings.

config APPLDATA_MEM
	def_tristate m
	prompt "Monitor memory management statistics"
	depends on APPLDATA_BASE && VM_EVENT_COUNTERS
	help
	  This provides memory management related data to the Linux - VM Monitor
	  Stream, like paging/swapping rate, memory utilisation, etc.
	  Writing 1 or 0 to /proc/appldata/memory creates(1) or removes(0) a z/VM
	  APPLDATA monitor record, i.e. enables or disables monitoring this record
	  on the z/VM side.

	  Default is disabled.
	  The /proc entry can also be read from, showing the current settings.

	  This can also be compiled as a module, which will be called
	  appldata_mem.o.

config APPLDATA_OS
	def_tristate m
	prompt "Monitor OS statistics"
	depends on APPLDATA_BASE
	help
	  This provides OS related data to the Linux - VM Monitor Stream, like
	  CPU utilisation, etc.
	  Writing 1 or 0 to /proc/appldata/os creates(1) or removes(0) a z/VM
	  APPLDATA monitor record, i.e. enables or disables monitoring this record
	  on the z/VM side.

	  Default is disabled.
	  This can also be compiled as a module, which will be called
	  appldata_os.o.

config APPLDATA_NET_SUM
	def_tristate m
	prompt "Monitor overall network statistics"
	depends on APPLDATA_BASE && NET
	help
	  This provides network related data to the Linux - VM Monitor Stream,
	  currently there is only a total sum of network I/O statistics, no
	  per-interface data.
	  Writing 1 or 0 to /proc/appldata/net_sum creates(1) or removes(0) a z/VM
	  APPLDATA monitor record, i.e. enables or disables monitoring this record
	  on the z/VM side.

	  Default is disabled.
	  This can also be compiled as a module, which will be called
	  appldata_net_sum.o.

config S390_HYPFS_FS
	def_bool y
	prompt "s390 hypervisor file system support"
	select SYS_HYPERVISOR
	help
	  This is a virtual file system intended to provide accounting
	  information in an s390 hypervisor environment.

source "arch/s390/kvm/Kconfig"

config S390_GUEST
	def_bool y
	prompt "s390 support for virtio devices"
	select TTY
	select VIRTUALIZATION
	select VIRTIO
	help
	  Enabling this option adds support for virtio based paravirtual device
	  drivers on s390.

	  Select this option if you want to run the kernel as a guest under
	  the KVM hypervisor.

endmenu

config S390_MODULES_SANITY_TEST_HELPERS
	def_bool n

menu "Selftests"

config S390_UNWIND_SELFTEST
	def_tristate n
	depends on KUNIT
	default KUNIT_ALL_TESTS
	prompt "Test unwind functions"
	help
	  This option enables s390 specific stack unwinder testing kernel
	  module. This option is not useful for distributions or general
	  kernels, but only for kernel developers working on architecture code.

	  Say N if you are unsure.

config S390_KPROBES_SANITY_TEST
	def_tristate n
	prompt "Enable s390 specific kprobes tests"
	depends on KPROBES
	depends on KUNIT
	help
	  This option enables an s390 specific kprobes test module. This option
	  is not useful for distributions or general kernels, but only for kernel
	  developers working on architecture code.

	  Say N if you are unsure.

<<<<<<< HEAD
=======
config S390_MODULES_SANITY_TEST
	def_tristate n
	depends on KUNIT
	default KUNIT_ALL_TESTS
	prompt "Enable s390 specific modules tests"
	select S390_MODULES_SANITY_TEST_HELPERS
	help
	  This option enables an s390 specific modules test. This option is
	  not useful for distributions or general kernels, but only for
	  kernel developers working on architecture code.

	  Say N if you are unsure.
>>>>>>> 754e0b0e
endmenu<|MERGE_RESOLUTION|>--- conflicted
+++ resolved
@@ -974,8 +974,6 @@
 
 	  Say N if you are unsure.
 
-<<<<<<< HEAD
-=======
 config S390_MODULES_SANITY_TEST
 	def_tristate n
 	depends on KUNIT
@@ -988,5 +986,4 @@
 	  kernel developers working on architecture code.
 
 	  Say N if you are unsure.
->>>>>>> 754e0b0e
 endmenu