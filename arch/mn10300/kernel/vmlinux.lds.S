/* MN10300 Main kernel linker script
 *
 * Copyright (C) 2007 Red Hat, Inc. All Rights Reserved.
 * Written by David Howells (dhowells@redhat.com)
 *
 * This program is free software; you can redistribute it and/or
 * modify it under the terms of the GNU General Public Licence
 * as published by the Free Software Foundation; either version
 * 2 of the Licence, or (at your option) any later version.
 */
#define __VMLINUX_LDS__
#include <asm-generic/vmlinux.lds.h>
#include <asm/thread_info.h>
#include <asm/page.h>

OUTPUT_FORMAT("elf32-am33lin", "elf32-am33lin", "elf32-am33lin")
OUTPUT_ARCH(mn10300)
ENTRY(_start)
jiffies = jiffies_64;
#ifndef CONFIG_MN10300_CURRENT_IN_E2
current = __current;
#endif
SECTIONS
{
  . = CONFIG_KERNEL_TEXT_ADDRESS;
  /* read-only */
  _stext = .;
  _text = .;			/* Text and read-only data */
  .text : {
	HEAD_TEXT
	TEXT_TEXT
	SCHED_TEXT
	LOCK_TEXT
	KPROBES_TEXT
	*(.fixup)
	*(.gnu.warning)
	} = 0xcb

  _etext = .;			/* End of text section */

  EXCEPTION_TABLE(16)
  BUG_TABLE

  RO_DATA(PAGE_SIZE)

  /* writeable */
  .data : {			/* Data */
	DATA_DATA
	CONSTRUCTORS
	}

  .data_nosave : { NOSAVE_DATA; }

  .data.page_aligned : { PAGE_ALIGNED_DATA(PAGE_SIZE); }
  .data.cacheline_aligned : { CACHELINE_ALIGNED_DATA(32); }

  /* rarely changed data like cpu maps */
  . = ALIGN(32);
  .data.read_mostly : AT(ADDR(.data.read_mostly)) {
	READ_MOSTLY_DATA(32);
	_edata = .;		/* End of data section */
  }

  .data.init_task : { INIT_TASK(THREAD_SIZE); }

  /* might get freed after init */
  . = ALIGN(PAGE_SIZE);
  .smp_locks : AT(ADDR(.smp_locks) - LOAD_OFFSET) {
  	__smp_locks = .;
	*(.smp_locks)
	__smp_locks_end = .;
  }

  /* will be freed after init */
  . = ALIGN(PAGE_SIZE);		/* Init code and data */
  __init_begin = .;
  .init.text : {
	_sinittext = .;
	INIT_TEXT;
	_einittext = .;
  }
  .init.data : { INIT_DATA; }
  .setup.init : { INIT_SETUP(16); }

  __initcall_start = .;
  .initcall.init : {
	INITCALLS
  }
  __initcall_end = .;
  .con_initcall.init : { CON_INITCALL; }

  SECURITY_INIT
  . = ALIGN(4);
  __alt_instructions = .;
  .altinstructions : { *(.altinstructions) }
  __alt_instructions_end = .;
 .altinstr_replacement : { *(.altinstr_replacement) }
  /* .exit.text is discard at runtime, not link time, to deal with references
     from .altinstructions and .eh_frame */
	.exit.text : { EXIT_TEXT; }
	.exit.data : { EXIT_DATA; }

  .init.ramfs : { INIT_RAM_FS; }

  PERCPU(32)
  . = ALIGN(PAGE_SIZE);
  __init_end = .;
  /* freed after init ends here */

  BSS(4)

  _end = . ;

  /* This is where the kernel creates the early boot page tables */
  . = ALIGN(PAGE_SIZE);
  pg0 = .;

  /* Sections to be discarded */
  /DISCARD/ : {
<<<<<<< HEAD
	*(.exitcall.exit)
	*(.discard)
=======
	EXIT_CALL
>>>>>>> 746a99a5
	}

  STABS_DEBUG

  DWARF_DEBUG
}<|MERGE_RESOLUTION|>--- conflicted
+++ resolved
@@ -117,12 +117,8 @@
 
   /* Sections to be discarded */
   /DISCARD/ : {
-<<<<<<< HEAD
-	*(.exitcall.exit)
+	EXIT_CALL
 	*(.discard)
-=======
-	EXIT_CALL
->>>>>>> 746a99a5
 	}
 
   STABS_DEBUG
