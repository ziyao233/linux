--- conflicted
+++ resolved
@@ -589,7 +589,6 @@
 		nacl_csr_write(nsh, CSR_HVIP, csr->hvip);
 		nacl_csr_write(nsh, CSR_VSATP, csr->vsatp);
 		nacl_csr_write(nsh, CSR_HENVCFG, cfg->henvcfg);
-<<<<<<< HEAD
 		if (IS_ENABLED(CONFIG_32BIT))
 			nacl_csr_write(nsh, CSR_HENVCFGH, cfg->henvcfg >> 32);
 		if (riscv_has_extension_unlikely(RISCV_ISA_EXT_SMSTATEEN)) {
@@ -610,28 +609,6 @@
 		csr_write(CSR_VSATP, csr->vsatp);
 		csr_write(CSR_HENVCFG, cfg->henvcfg);
 		if (IS_ENABLED(CONFIG_32BIT))
-=======
-		if (IS_ENABLED(CONFIG_32BIT))
-			nacl_csr_write(nsh, CSR_HENVCFGH, cfg->henvcfg >> 32);
-		if (riscv_has_extension_unlikely(RISCV_ISA_EXT_SMSTATEEN)) {
-			nacl_csr_write(nsh, CSR_HSTATEEN0, cfg->hstateen0);
-			if (IS_ENABLED(CONFIG_32BIT))
-				nacl_csr_write(nsh, CSR_HSTATEEN0H, cfg->hstateen0 >> 32);
-		}
-	} else {
-		csr_write(CSR_VSSTATUS, csr->vsstatus);
-		csr_write(CSR_VSIE, csr->vsie);
-		csr_write(CSR_VSTVEC, csr->vstvec);
-		csr_write(CSR_VSSCRATCH, csr->vsscratch);
-		csr_write(CSR_VSEPC, csr->vsepc);
-		csr_write(CSR_VSCAUSE, csr->vscause);
-		csr_write(CSR_VSTVAL, csr->vstval);
-		csr_write(CSR_HEDELEG, cfg->hedeleg);
-		csr_write(CSR_HVIP, csr->hvip);
-		csr_write(CSR_VSATP, csr->vsatp);
-		csr_write(CSR_HENVCFG, cfg->henvcfg);
-		if (IS_ENABLED(CONFIG_32BIT))
->>>>>>> 4d911c7a
 			csr_write(CSR_HENVCFGH, cfg->henvcfg >> 32);
 		if (riscv_has_extension_unlikely(RISCV_ISA_EXT_SMSTATEEN)) {
 			csr_write(CSR_HSTATEEN0, cfg->hstateen0);
