// SPDX-License-Identifier: GPL-2.0-only
/*
 * Copyright (c) 2009, Microsoft Corporation.
 *
 * Authors:
 *   Haiyang Zhang <haiyangz@microsoft.com>
 *   Hank Janssen  <hjanssen@microsoft.com>
 *   K. Y. Srinivasan <kys@microsoft.com>
 */
#define pr_fmt(fmt) KBUILD_MODNAME ": " fmt

#include <linux/init.h>
#include <linux/module.h>
#include <linux/device.h>
#include <linux/interrupt.h>
#include <linux/sysctl.h>
#include <linux/slab.h>
#include <linux/acpi.h>
#include <linux/completion.h>
#include <linux/hyperv.h>
#include <linux/kernel_stat.h>
#include <linux/clockchips.h>
#include <linux/cpu.h>
#include <linux/sched/task_stack.h>

#include <asm/mshyperv.h>
#include <linux/notifier.h>
#include <linux/ptrace.h>
#include <linux/screen_info.h>
#include <linux/kdebug.h>
#include <linux/efi.h>
#include <linux/random.h>
#include "hyperv_vmbus.h"

struct vmbus_dynid {
	struct list_head node;
	struct hv_vmbus_device_id id;
};

static struct acpi_device  *hv_acpi_dev;

static struct completion probe_event;

static int hyperv_cpuhp_online;

static void *hv_panic_page;

static int hyperv_panic_event(struct notifier_block *nb, unsigned long val,
			      void *args)
{
	struct pt_regs *regs;

	regs = current_pt_regs();

	hyperv_report_panic(regs, val);
	return NOTIFY_DONE;
}

static int hyperv_die_event(struct notifier_block *nb, unsigned long val,
			    void *args)
{
	struct die_args *die = (struct die_args *)args;
	struct pt_regs *regs = die->regs;

	hyperv_report_panic(regs, val);
	return NOTIFY_DONE;
}

static struct notifier_block hyperv_die_block = {
	.notifier_call = hyperv_die_event,
};
static struct notifier_block hyperv_panic_block = {
	.notifier_call = hyperv_panic_event,
};

static const char *fb_mmio_name = "fb_range";
static struct resource *fb_mmio;
static struct resource *hyperv_mmio;
static DEFINE_SEMAPHORE(hyperv_mmio_lock);

static int vmbus_exists(void)
{
	if (hv_acpi_dev == NULL)
		return -ENODEV;

	return 0;
}

#define VMBUS_ALIAS_LEN ((sizeof((struct hv_vmbus_device_id *)0)->guid) * 2)
static void print_alias_name(struct hv_device *hv_dev, char *alias_name)
{
	int i;
	for (i = 0; i < VMBUS_ALIAS_LEN; i += 2)
		sprintf(&alias_name[i], "%02x", hv_dev->dev_type.b[i/2]);
}

static u8 channel_monitor_group(const struct vmbus_channel *channel)
{
	return (u8)channel->offermsg.monitorid / 32;
}

static u8 channel_monitor_offset(const struct vmbus_channel *channel)
{
	return (u8)channel->offermsg.monitorid % 32;
}

static u32 channel_pending(const struct vmbus_channel *channel,
			   const struct hv_monitor_page *monitor_page)
{
	u8 monitor_group = channel_monitor_group(channel);

	return monitor_page->trigger_group[monitor_group].pending;
}

static u32 channel_latency(const struct vmbus_channel *channel,
			   const struct hv_monitor_page *monitor_page)
{
	u8 monitor_group = channel_monitor_group(channel);
	u8 monitor_offset = channel_monitor_offset(channel);

	return monitor_page->latency[monitor_group][monitor_offset];
}

static u32 channel_conn_id(struct vmbus_channel *channel,
			   struct hv_monitor_page *monitor_page)
{
	u8 monitor_group = channel_monitor_group(channel);
	u8 monitor_offset = channel_monitor_offset(channel);
	return monitor_page->parameter[monitor_group][monitor_offset].connectionid.u.id;
}

static ssize_t id_show(struct device *dev, struct device_attribute *dev_attr,
		       char *buf)
{
	struct hv_device *hv_dev = device_to_hv_device(dev);

	if (!hv_dev->channel)
		return -ENODEV;
	return sprintf(buf, "%d\n", hv_dev->channel->offermsg.child_relid);
}
static DEVICE_ATTR_RO(id);

static ssize_t state_show(struct device *dev, struct device_attribute *dev_attr,
			  char *buf)
{
	struct hv_device *hv_dev = device_to_hv_device(dev);

	if (!hv_dev->channel)
		return -ENODEV;
	return sprintf(buf, "%d\n", hv_dev->channel->state);
}
static DEVICE_ATTR_RO(state);

static ssize_t monitor_id_show(struct device *dev,
			       struct device_attribute *dev_attr, char *buf)
{
	struct hv_device *hv_dev = device_to_hv_device(dev);

	if (!hv_dev->channel)
		return -ENODEV;
	return sprintf(buf, "%d\n", hv_dev->channel->offermsg.monitorid);
}
static DEVICE_ATTR_RO(monitor_id);

static ssize_t class_id_show(struct device *dev,
			       struct device_attribute *dev_attr, char *buf)
{
	struct hv_device *hv_dev = device_to_hv_device(dev);

	if (!hv_dev->channel)
		return -ENODEV;
	return sprintf(buf, "{%pUl}\n",
		       hv_dev->channel->offermsg.offer.if_type.b);
}
static DEVICE_ATTR_RO(class_id);

static ssize_t device_id_show(struct device *dev,
			      struct device_attribute *dev_attr, char *buf)
{
	struct hv_device *hv_dev = device_to_hv_device(dev);

	if (!hv_dev->channel)
		return -ENODEV;
	return sprintf(buf, "{%pUl}\n",
		       hv_dev->channel->offermsg.offer.if_instance.b);
}
static DEVICE_ATTR_RO(device_id);

static ssize_t modalias_show(struct device *dev,
			     struct device_attribute *dev_attr, char *buf)
{
	struct hv_device *hv_dev = device_to_hv_device(dev);
	char alias_name[VMBUS_ALIAS_LEN + 1];

	print_alias_name(hv_dev, alias_name);
	return sprintf(buf, "vmbus:%s\n", alias_name);
}
static DEVICE_ATTR_RO(modalias);

#ifdef CONFIG_NUMA
static ssize_t numa_node_show(struct device *dev,
			      struct device_attribute *attr, char *buf)
{
	struct hv_device *hv_dev = device_to_hv_device(dev);

	if (!hv_dev->channel)
		return -ENODEV;

	return sprintf(buf, "%d\n", hv_dev->channel->numa_node);
}
static DEVICE_ATTR_RO(numa_node);
#endif

static ssize_t server_monitor_pending_show(struct device *dev,
					   struct device_attribute *dev_attr,
					   char *buf)
{
	struct hv_device *hv_dev = device_to_hv_device(dev);

	if (!hv_dev->channel)
		return -ENODEV;
	return sprintf(buf, "%d\n",
		       channel_pending(hv_dev->channel,
				       vmbus_connection.monitor_pages[0]));
}
static DEVICE_ATTR_RO(server_monitor_pending);

static ssize_t client_monitor_pending_show(struct device *dev,
					   struct device_attribute *dev_attr,
					   char *buf)
{
	struct hv_device *hv_dev = device_to_hv_device(dev);

	if (!hv_dev->channel)
		return -ENODEV;
	return sprintf(buf, "%d\n",
		       channel_pending(hv_dev->channel,
				       vmbus_connection.monitor_pages[1]));
}
static DEVICE_ATTR_RO(client_monitor_pending);

static ssize_t server_monitor_latency_show(struct device *dev,
					   struct device_attribute *dev_attr,
					   char *buf)
{
	struct hv_device *hv_dev = device_to_hv_device(dev);

	if (!hv_dev->channel)
		return -ENODEV;
	return sprintf(buf, "%d\n",
		       channel_latency(hv_dev->channel,
				       vmbus_connection.monitor_pages[0]));
}
static DEVICE_ATTR_RO(server_monitor_latency);

static ssize_t client_monitor_latency_show(struct device *dev,
					   struct device_attribute *dev_attr,
					   char *buf)
{
	struct hv_device *hv_dev = device_to_hv_device(dev);

	if (!hv_dev->channel)
		return -ENODEV;
	return sprintf(buf, "%d\n",
		       channel_latency(hv_dev->channel,
				       vmbus_connection.monitor_pages[1]));
}
static DEVICE_ATTR_RO(client_monitor_latency);

static ssize_t server_monitor_conn_id_show(struct device *dev,
					   struct device_attribute *dev_attr,
					   char *buf)
{
	struct hv_device *hv_dev = device_to_hv_device(dev);

	if (!hv_dev->channel)
		return -ENODEV;
	return sprintf(buf, "%d\n",
		       channel_conn_id(hv_dev->channel,
				       vmbus_connection.monitor_pages[0]));
}
static DEVICE_ATTR_RO(server_monitor_conn_id);

static ssize_t client_monitor_conn_id_show(struct device *dev,
					   struct device_attribute *dev_attr,
					   char *buf)
{
	struct hv_device *hv_dev = device_to_hv_device(dev);

	if (!hv_dev->channel)
		return -ENODEV;
	return sprintf(buf, "%d\n",
		       channel_conn_id(hv_dev->channel,
				       vmbus_connection.monitor_pages[1]));
}
static DEVICE_ATTR_RO(client_monitor_conn_id);

static ssize_t out_intr_mask_show(struct device *dev,
				  struct device_attribute *dev_attr, char *buf)
{
	struct hv_device *hv_dev = device_to_hv_device(dev);
	struct hv_ring_buffer_debug_info outbound;
	int ret;

	if (!hv_dev->channel)
		return -ENODEV;

	ret = hv_ringbuffer_get_debuginfo(&hv_dev->channel->outbound,
					  &outbound);
	if (ret < 0)
		return ret;

	return sprintf(buf, "%d\n", outbound.current_interrupt_mask);
}
static DEVICE_ATTR_RO(out_intr_mask);

static ssize_t out_read_index_show(struct device *dev,
				   struct device_attribute *dev_attr, char *buf)
{
	struct hv_device *hv_dev = device_to_hv_device(dev);
	struct hv_ring_buffer_debug_info outbound;
	int ret;

	if (!hv_dev->channel)
		return -ENODEV;

	ret = hv_ringbuffer_get_debuginfo(&hv_dev->channel->outbound,
					  &outbound);
	if (ret < 0)
		return ret;
	return sprintf(buf, "%d\n", outbound.current_read_index);
}
static DEVICE_ATTR_RO(out_read_index);

static ssize_t out_write_index_show(struct device *dev,
				    struct device_attribute *dev_attr,
				    char *buf)
{
	struct hv_device *hv_dev = device_to_hv_device(dev);
	struct hv_ring_buffer_debug_info outbound;
	int ret;

	if (!hv_dev->channel)
		return -ENODEV;

	ret = hv_ringbuffer_get_debuginfo(&hv_dev->channel->outbound,
					  &outbound);
	if (ret < 0)
		return ret;
	return sprintf(buf, "%d\n", outbound.current_write_index);
}
static DEVICE_ATTR_RO(out_write_index);

static ssize_t out_read_bytes_avail_show(struct device *dev,
					 struct device_attribute *dev_attr,
					 char *buf)
{
	struct hv_device *hv_dev = device_to_hv_device(dev);
	struct hv_ring_buffer_debug_info outbound;
	int ret;

	if (!hv_dev->channel)
		return -ENODEV;

	ret = hv_ringbuffer_get_debuginfo(&hv_dev->channel->outbound,
					  &outbound);
	if (ret < 0)
		return ret;
	return sprintf(buf, "%d\n", outbound.bytes_avail_toread);
}
static DEVICE_ATTR_RO(out_read_bytes_avail);

static ssize_t out_write_bytes_avail_show(struct device *dev,
					  struct device_attribute *dev_attr,
					  char *buf)
{
	struct hv_device *hv_dev = device_to_hv_device(dev);
	struct hv_ring_buffer_debug_info outbound;
	int ret;

	if (!hv_dev->channel)
		return -ENODEV;

	ret = hv_ringbuffer_get_debuginfo(&hv_dev->channel->outbound,
					  &outbound);
	if (ret < 0)
		return ret;
	return sprintf(buf, "%d\n", outbound.bytes_avail_towrite);
}
static DEVICE_ATTR_RO(out_write_bytes_avail);

static ssize_t in_intr_mask_show(struct device *dev,
				 struct device_attribute *dev_attr, char *buf)
{
	struct hv_device *hv_dev = device_to_hv_device(dev);
	struct hv_ring_buffer_debug_info inbound;
	int ret;

	if (!hv_dev->channel)
		return -ENODEV;

	ret = hv_ringbuffer_get_debuginfo(&hv_dev->channel->inbound, &inbound);
	if (ret < 0)
		return ret;

	return sprintf(buf, "%d\n", inbound.current_interrupt_mask);
}
static DEVICE_ATTR_RO(in_intr_mask);

static ssize_t in_read_index_show(struct device *dev,
				  struct device_attribute *dev_attr, char *buf)
{
	struct hv_device *hv_dev = device_to_hv_device(dev);
	struct hv_ring_buffer_debug_info inbound;
	int ret;

	if (!hv_dev->channel)
		return -ENODEV;

	ret = hv_ringbuffer_get_debuginfo(&hv_dev->channel->inbound, &inbound);
	if (ret < 0)
		return ret;

	return sprintf(buf, "%d\n", inbound.current_read_index);
}
static DEVICE_ATTR_RO(in_read_index);

static ssize_t in_write_index_show(struct device *dev,
				   struct device_attribute *dev_attr, char *buf)
{
	struct hv_device *hv_dev = device_to_hv_device(dev);
	struct hv_ring_buffer_debug_info inbound;
	int ret;

	if (!hv_dev->channel)
		return -ENODEV;

	ret = hv_ringbuffer_get_debuginfo(&hv_dev->channel->inbound, &inbound);
	if (ret < 0)
		return ret;

	return sprintf(buf, "%d\n", inbound.current_write_index);
}
static DEVICE_ATTR_RO(in_write_index);

static ssize_t in_read_bytes_avail_show(struct device *dev,
					struct device_attribute *dev_attr,
					char *buf)
{
	struct hv_device *hv_dev = device_to_hv_device(dev);
	struct hv_ring_buffer_debug_info inbound;
	int ret;

	if (!hv_dev->channel)
		return -ENODEV;

	ret = hv_ringbuffer_get_debuginfo(&hv_dev->channel->inbound, &inbound);
	if (ret < 0)
		return ret;

	return sprintf(buf, "%d\n", inbound.bytes_avail_toread);
}
static DEVICE_ATTR_RO(in_read_bytes_avail);

static ssize_t in_write_bytes_avail_show(struct device *dev,
					 struct device_attribute *dev_attr,
					 char *buf)
{
	struct hv_device *hv_dev = device_to_hv_device(dev);
	struct hv_ring_buffer_debug_info inbound;
	int ret;

	if (!hv_dev->channel)
		return -ENODEV;

	ret = hv_ringbuffer_get_debuginfo(&hv_dev->channel->inbound, &inbound);
	if (ret < 0)
		return ret;

	return sprintf(buf, "%d\n", inbound.bytes_avail_towrite);
}
static DEVICE_ATTR_RO(in_write_bytes_avail);

static ssize_t channel_vp_mapping_show(struct device *dev,
				       struct device_attribute *dev_attr,
				       char *buf)
{
	struct hv_device *hv_dev = device_to_hv_device(dev);
	struct vmbus_channel *channel = hv_dev->channel, *cur_sc;
	unsigned long flags;
	int buf_size = PAGE_SIZE, n_written, tot_written;
	struct list_head *cur;

	if (!channel)
		return -ENODEV;

	tot_written = snprintf(buf, buf_size, "%u:%u\n",
		channel->offermsg.child_relid, channel->target_cpu);

	spin_lock_irqsave(&channel->lock, flags);

	list_for_each(cur, &channel->sc_list) {
		if (tot_written >= buf_size - 1)
			break;

		cur_sc = list_entry(cur, struct vmbus_channel, sc_list);
		n_written = scnprintf(buf + tot_written,
				     buf_size - tot_written,
				     "%u:%u\n",
				     cur_sc->offermsg.child_relid,
				     cur_sc->target_cpu);
		tot_written += n_written;
	}

	spin_unlock_irqrestore(&channel->lock, flags);

	return tot_written;
}
static DEVICE_ATTR_RO(channel_vp_mapping);

static ssize_t vendor_show(struct device *dev,
			   struct device_attribute *dev_attr,
			   char *buf)
{
	struct hv_device *hv_dev = device_to_hv_device(dev);
	return sprintf(buf, "0x%x\n", hv_dev->vendor_id);
}
static DEVICE_ATTR_RO(vendor);

static ssize_t device_show(struct device *dev,
			   struct device_attribute *dev_attr,
			   char *buf)
{
	struct hv_device *hv_dev = device_to_hv_device(dev);
	return sprintf(buf, "0x%x\n", hv_dev->device_id);
}
static DEVICE_ATTR_RO(device);

static ssize_t driver_override_store(struct device *dev,
				     struct device_attribute *attr,
				     const char *buf, size_t count)
{
	struct hv_device *hv_dev = device_to_hv_device(dev);
	char *driver_override, *old, *cp;

	/* We need to keep extra room for a newline */
	if (count >= (PAGE_SIZE - 1))
		return -EINVAL;

	driver_override = kstrndup(buf, count, GFP_KERNEL);
	if (!driver_override)
		return -ENOMEM;

	cp = strchr(driver_override, '\n');
	if (cp)
		*cp = '\0';

	device_lock(dev);
	old = hv_dev->driver_override;
	if (strlen(driver_override)) {
		hv_dev->driver_override = driver_override;
	} else {
		kfree(driver_override);
		hv_dev->driver_override = NULL;
	}
	device_unlock(dev);

	kfree(old);

	return count;
}

static ssize_t driver_override_show(struct device *dev,
				    struct device_attribute *attr, char *buf)
{
	struct hv_device *hv_dev = device_to_hv_device(dev);
	ssize_t len;

	device_lock(dev);
	len = snprintf(buf, PAGE_SIZE, "%s\n", hv_dev->driver_override);
	device_unlock(dev);

	return len;
}
static DEVICE_ATTR_RW(driver_override);

/* Set up per device attributes in /sys/bus/vmbus/devices/<bus device> */
static struct attribute *vmbus_dev_attrs[] = {
	&dev_attr_id.attr,
	&dev_attr_state.attr,
	&dev_attr_monitor_id.attr,
	&dev_attr_class_id.attr,
	&dev_attr_device_id.attr,
	&dev_attr_modalias.attr,
#ifdef CONFIG_NUMA
	&dev_attr_numa_node.attr,
#endif
	&dev_attr_server_monitor_pending.attr,
	&dev_attr_client_monitor_pending.attr,
	&dev_attr_server_monitor_latency.attr,
	&dev_attr_client_monitor_latency.attr,
	&dev_attr_server_monitor_conn_id.attr,
	&dev_attr_client_monitor_conn_id.attr,
	&dev_attr_out_intr_mask.attr,
	&dev_attr_out_read_index.attr,
	&dev_attr_out_write_index.attr,
	&dev_attr_out_read_bytes_avail.attr,
	&dev_attr_out_write_bytes_avail.attr,
	&dev_attr_in_intr_mask.attr,
	&dev_attr_in_read_index.attr,
	&dev_attr_in_write_index.attr,
	&dev_attr_in_read_bytes_avail.attr,
	&dev_attr_in_write_bytes_avail.attr,
	&dev_attr_channel_vp_mapping.attr,
	&dev_attr_vendor.attr,
	&dev_attr_device.attr,
	&dev_attr_driver_override.attr,
	NULL,
};

/*
 * Device-level attribute_group callback function. Returns the permission for
 * each attribute, and returns 0 if an attribute is not visible.
 */
static umode_t vmbus_dev_attr_is_visible(struct kobject *kobj,
					 struct attribute *attr, int idx)
{
	struct device *dev = kobj_to_dev(kobj);
	const struct hv_device *hv_dev = device_to_hv_device(dev);

	/* Hide the monitor attributes if the monitor mechanism is not used. */
	if (!hv_dev->channel->offermsg.monitor_allocated &&
	    (attr == &dev_attr_monitor_id.attr ||
	     attr == &dev_attr_server_monitor_pending.attr ||
	     attr == &dev_attr_client_monitor_pending.attr ||
	     attr == &dev_attr_server_monitor_latency.attr ||
	     attr == &dev_attr_client_monitor_latency.attr ||
	     attr == &dev_attr_server_monitor_conn_id.attr ||
	     attr == &dev_attr_client_monitor_conn_id.attr))
		return 0;

	return attr->mode;
}

static const struct attribute_group vmbus_dev_group = {
	.attrs = vmbus_dev_attrs,
	.is_visible = vmbus_dev_attr_is_visible
};
__ATTRIBUTE_GROUPS(vmbus_dev);

/*
 * vmbus_uevent - add uevent for our device
 *
 * This routine is invoked when a device is added or removed on the vmbus to
 * generate a uevent to udev in the userspace. The udev will then look at its
 * rule and the uevent generated here to load the appropriate driver
 *
 * The alias string will be of the form vmbus:guid where guid is the string
 * representation of the device guid (each byte of the guid will be
 * represented with two hex characters.
 */
static int vmbus_uevent(struct device *device, struct kobj_uevent_env *env)
{
	struct hv_device *dev = device_to_hv_device(device);
	int ret;
	char alias_name[VMBUS_ALIAS_LEN + 1];

	print_alias_name(dev, alias_name);
	ret = add_uevent_var(env, "MODALIAS=vmbus:%s", alias_name);
	return ret;
}

static const struct hv_vmbus_device_id *
hv_vmbus_dev_match(const struct hv_vmbus_device_id *id, const guid_t *guid)
{
	if (id == NULL)
		return NULL; /* empty device table */

	for (; !guid_is_null(&id->guid); id++)
		if (guid_equal(&id->guid, guid))
			return id;

	return NULL;
}

static const struct hv_vmbus_device_id *
hv_vmbus_dynid_match(struct hv_driver *drv, const guid_t *guid)
{
	const struct hv_vmbus_device_id *id = NULL;
	struct vmbus_dynid *dynid;

	spin_lock(&drv->dynids.lock);
	list_for_each_entry(dynid, &drv->dynids.list, node) {
		if (guid_equal(&dynid->id.guid, guid)) {
			id = &dynid->id;
			break;
		}
	}
	spin_unlock(&drv->dynids.lock);

	return id;
}

static const struct hv_vmbus_device_id vmbus_device_null;

/*
 * Return a matching hv_vmbus_device_id pointer.
 * If there is no match, return NULL.
 */
static const struct hv_vmbus_device_id *hv_vmbus_get_id(struct hv_driver *drv,
							struct hv_device *dev)
{
	const guid_t *guid = &dev->dev_type;
	const struct hv_vmbus_device_id *id;

	/* When driver_override is set, only bind to the matching driver */
	if (dev->driver_override && strcmp(dev->driver_override, drv->name))
		return NULL;

	/* Look at the dynamic ids first, before the static ones */
	id = hv_vmbus_dynid_match(drv, guid);
	if (!id)
		id = hv_vmbus_dev_match(drv->id_table, guid);

	/* driver_override will always match, send a dummy id */
	if (!id && dev->driver_override)
		id = &vmbus_device_null;

	return id;
}

/* vmbus_add_dynid - add a new device ID to this driver and re-probe devices */
static int vmbus_add_dynid(struct hv_driver *drv, guid_t *guid)
{
	struct vmbus_dynid *dynid;

	dynid = kzalloc(sizeof(*dynid), GFP_KERNEL);
	if (!dynid)
		return -ENOMEM;

	dynid->id.guid = *guid;

	spin_lock(&drv->dynids.lock);
	list_add_tail(&dynid->node, &drv->dynids.list);
	spin_unlock(&drv->dynids.lock);

	return driver_attach(&drv->driver);
}

static void vmbus_free_dynids(struct hv_driver *drv)
{
	struct vmbus_dynid *dynid, *n;

	spin_lock(&drv->dynids.lock);
	list_for_each_entry_safe(dynid, n, &drv->dynids.list, node) {
		list_del(&dynid->node);
		kfree(dynid);
	}
	spin_unlock(&drv->dynids.lock);
}

/*
 * store_new_id - sysfs frontend to vmbus_add_dynid()
 *
 * Allow GUIDs to be added to an existing driver via sysfs.
 */
static ssize_t new_id_store(struct device_driver *driver, const char *buf,
			    size_t count)
{
	struct hv_driver *drv = drv_to_hv_drv(driver);
	guid_t guid;
	ssize_t retval;

	retval = guid_parse(buf, &guid);
	if (retval)
		return retval;

	if (hv_vmbus_dynid_match(drv, &guid))
		return -EEXIST;

	retval = vmbus_add_dynid(drv, &guid);
	if (retval)
		return retval;
	return count;
}
static DRIVER_ATTR_WO(new_id);

/*
 * store_remove_id - remove a PCI device ID from this driver
 *
 * Removes a dynamic pci device ID to this driver.
 */
static ssize_t remove_id_store(struct device_driver *driver, const char *buf,
			       size_t count)
{
	struct hv_driver *drv = drv_to_hv_drv(driver);
	struct vmbus_dynid *dynid, *n;
	guid_t guid;
	ssize_t retval;

	retval = guid_parse(buf, &guid);
	if (retval)
		return retval;

	retval = -ENODEV;
	spin_lock(&drv->dynids.lock);
	list_for_each_entry_safe(dynid, n, &drv->dynids.list, node) {
		struct hv_vmbus_device_id *id = &dynid->id;

		if (guid_equal(&id->guid, &guid)) {
			list_del(&dynid->node);
			kfree(dynid);
			retval = count;
			break;
		}
	}
	spin_unlock(&drv->dynids.lock);

	return retval;
}
static DRIVER_ATTR_WO(remove_id);

static struct attribute *vmbus_drv_attrs[] = {
	&driver_attr_new_id.attr,
	&driver_attr_remove_id.attr,
	NULL,
};
ATTRIBUTE_GROUPS(vmbus_drv);


/*
 * vmbus_match - Attempt to match the specified device to the specified driver
 */
static int vmbus_match(struct device *device, struct device_driver *driver)
{
	struct hv_driver *drv = drv_to_hv_drv(driver);
	struct hv_device *hv_dev = device_to_hv_device(device);

	/* The hv_sock driver handles all hv_sock offers. */
	if (is_hvsock_channel(hv_dev->channel))
		return drv->hvsock;

	if (hv_vmbus_get_id(drv, hv_dev))
		return 1;

	return 0;
}

/*
 * vmbus_probe - Add the new vmbus's child device
 */
static int vmbus_probe(struct device *child_device)
{
	int ret = 0;
	struct hv_driver *drv =
			drv_to_hv_drv(child_device->driver);
	struct hv_device *dev = device_to_hv_device(child_device);
	const struct hv_vmbus_device_id *dev_id;

	dev_id = hv_vmbus_get_id(drv, dev);
	if (drv->probe) {
		ret = drv->probe(dev, dev_id);
		if (ret != 0)
			pr_err("probe failed for device %s (%d)\n",
			       dev_name(child_device), ret);

	} else {
		pr_err("probe not set for driver %s\n",
		       dev_name(child_device));
		ret = -ENODEV;
	}
	return ret;
}

/*
 * vmbus_remove - Remove a vmbus device
 */
static int vmbus_remove(struct device *child_device)
{
	struct hv_driver *drv;
	struct hv_device *dev = device_to_hv_device(child_device);

	if (child_device->driver) {
		drv = drv_to_hv_drv(child_device->driver);
		if (drv->remove)
			drv->remove(dev);
	}

	return 0;
}


/*
 * vmbus_shutdown - Shutdown a vmbus device
 */
static void vmbus_shutdown(struct device *child_device)
{
	struct hv_driver *drv;
	struct hv_device *dev = device_to_hv_device(child_device);


	/* The device may not be attached yet */
	if (!child_device->driver)
		return;

	drv = drv_to_hv_drv(child_device->driver);

	if (drv->shutdown)
		drv->shutdown(dev);
}


/*
 * vmbus_device_release - Final callback release of the vmbus child device
 */
static void vmbus_device_release(struct device *device)
{
	struct hv_device *hv_dev = device_to_hv_device(device);
	struct vmbus_channel *channel = hv_dev->channel;

	mutex_lock(&vmbus_connection.channel_mutex);
	hv_process_channel_removal(channel);
	mutex_unlock(&vmbus_connection.channel_mutex);
	kfree(hv_dev);
}

/* The one and only one */
static struct bus_type  hv_bus = {
	.name =		"vmbus",
	.match =		vmbus_match,
	.shutdown =		vmbus_shutdown,
	.remove =		vmbus_remove,
	.probe =		vmbus_probe,
	.uevent =		vmbus_uevent,
	.dev_groups =		vmbus_dev_groups,
	.drv_groups =		vmbus_drv_groups,
};

struct onmessage_work_context {
	struct work_struct work;
	struct hv_message msg;
};

static void vmbus_onmessage_work(struct work_struct *work)
{
	struct onmessage_work_context *ctx;

	/* Do not process messages if we're in DISCONNECTED state */
	if (vmbus_connection.conn_state == DISCONNECTED)
		return;

	ctx = container_of(work, struct onmessage_work_context,
			   work);
	vmbus_onmessage(&ctx->msg);
	kfree(ctx);
}

static void hv_process_timer_expiration(struct hv_message *msg,
					struct hv_per_cpu_context *hv_cpu)
{
	struct clock_event_device *dev = hv_cpu->clk_evt;

	if (dev->event_handler)
		dev->event_handler(dev);

	vmbus_signal_eom(msg, HVMSG_TIMER_EXPIRED);
}

void vmbus_on_msg_dpc(unsigned long data)
{
	struct hv_per_cpu_context *hv_cpu = (void *)data;
	void *page_addr = hv_cpu->synic_message_page;
	struct hv_message *msg = (struct hv_message *)page_addr +
				  VMBUS_MESSAGE_SINT;
	struct vmbus_channel_message_header *hdr;
	const struct vmbus_channel_message_table_entry *entry;
	struct onmessage_work_context *ctx;
	u32 message_type = msg->header.message_type;

	if (message_type == HVMSG_NONE)
		/* no msg */
		return;

	hdr = (struct vmbus_channel_message_header *)msg->u.payload;

	trace_vmbus_on_msg_dpc(hdr);

	if (hdr->msgtype >= CHANNELMSG_COUNT) {
		WARN_ONCE(1, "unknown msgtype=%d\n", hdr->msgtype);
		goto msg_handled;
	}

	entry = &channel_message_table[hdr->msgtype];
	if (entry->handler_type	== VMHT_BLOCKING) {
		ctx = kmalloc(sizeof(*ctx), GFP_ATOMIC);
		if (ctx == NULL)
			return;

		INIT_WORK(&ctx->work, vmbus_onmessage_work);
		memcpy(&ctx->msg, msg, sizeof(*msg));

		/*
		 * The host can generate a rescind message while we
		 * may still be handling the original offer. We deal with
		 * this condition by ensuring the processing is done on the
		 * same CPU.
		 */
		switch (hdr->msgtype) {
		case CHANNELMSG_RESCIND_CHANNELOFFER:
			/*
			 * If we are handling the rescind message;
			 * schedule the work on the global work queue.
			 */
			schedule_work_on(vmbus_connection.connect_cpu,
					 &ctx->work);
			break;

		case CHANNELMSG_OFFERCHANNEL:
			atomic_inc(&vmbus_connection.offer_in_progress);
			queue_work_on(vmbus_connection.connect_cpu,
				      vmbus_connection.work_queue,
				      &ctx->work);
			break;

		default:
			queue_work(vmbus_connection.work_queue, &ctx->work);
		}
	} else
		entry->message_handler(hdr);

msg_handled:
	vmbus_signal_eom(msg, message_type);
}


/*
 * Direct callback for channels using other deferred processing
 */
static void vmbus_channel_isr(struct vmbus_channel *channel)
{
	void (*callback_fn)(void *);

	callback_fn = READ_ONCE(channel->onchannel_callback);
	if (likely(callback_fn != NULL))
		(*callback_fn)(channel->channel_callback_context);
}

/*
 * Schedule all channels with events pending
 */
static void vmbus_chan_sched(struct hv_per_cpu_context *hv_cpu)
{
	unsigned long *recv_int_page;
	u32 maxbits, relid;

	if (vmbus_proto_version < VERSION_WIN8) {
		maxbits = MAX_NUM_CHANNELS_SUPPORTED;
		recv_int_page = vmbus_connection.recv_int_page;
	} else {
		/*
		 * When the host is win8 and beyond, the event page
		 * can be directly checked to get the id of the channel
		 * that has the interrupt pending.
		 */
		void *page_addr = hv_cpu->synic_event_page;
		union hv_synic_event_flags *event
			= (union hv_synic_event_flags *)page_addr +
						 VMBUS_MESSAGE_SINT;

		maxbits = HV_EVENT_FLAGS_COUNT;
		recv_int_page = event->flags;
	}

	if (unlikely(!recv_int_page))
		return;

	for_each_set_bit(relid, recv_int_page, maxbits) {
		struct vmbus_channel *channel;

		if (!sync_test_and_clear_bit(relid, recv_int_page))
			continue;

		/* Special case - vmbus channel protocol msg */
		if (relid == 0)
			continue;

		rcu_read_lock();

		/* Find channel based on relid */
		list_for_each_entry_rcu(channel, &hv_cpu->chan_list, percpu_list) {
			if (channel->offermsg.child_relid != relid)
				continue;

			if (channel->rescind)
				continue;

			trace_vmbus_chan_sched(channel);

			++channel->interrupts;

			switch (channel->callback_mode) {
			case HV_CALL_ISR:
				vmbus_channel_isr(channel);
				break;

			case HV_CALL_BATCHED:
				hv_begin_read(&channel->inbound);
				/* fallthrough */
			case HV_CALL_DIRECT:
				tasklet_schedule(&channel->callback_event);
			}
		}

		rcu_read_unlock();
	}
}

static void vmbus_isr(void)
{
	struct hv_per_cpu_context *hv_cpu
		= this_cpu_ptr(hv_context.cpu_context);
	void *page_addr = hv_cpu->synic_event_page;
	struct hv_message *msg;
	union hv_synic_event_flags *event;
	bool handled = false;

	if (unlikely(page_addr == NULL))
		return;

	event = (union hv_synic_event_flags *)page_addr +
					 VMBUS_MESSAGE_SINT;
	/*
	 * Check for events before checking for messages. This is the order
	 * in which events and messages are checked in Windows guests on
	 * Hyper-V, and the Windows team suggested we do the same.
	 */

	if ((vmbus_proto_version == VERSION_WS2008) ||
		(vmbus_proto_version == VERSION_WIN7)) {

		/* Since we are a child, we only need to check bit 0 */
		if (sync_test_and_clear_bit(0, event->flags))
			handled = true;
	} else {
		/*
		 * Our host is win8 or above. The signaling mechanism
		 * has changed and we can directly look at the event page.
		 * If bit n is set then we have an interrup on the channel
		 * whose id is n.
		 */
		handled = true;
	}

	if (handled)
		vmbus_chan_sched(hv_cpu);

	page_addr = hv_cpu->synic_message_page;
	msg = (struct hv_message *)page_addr + VMBUS_MESSAGE_SINT;

	/* Check if there are actual msgs to be processed */
	if (msg->header.message_type != HVMSG_NONE) {
		if (msg->header.message_type == HVMSG_TIMER_EXPIRED)
			hv_process_timer_expiration(msg, hv_cpu);
		else
			tasklet_schedule(&hv_cpu->msg_dpc);
	}

	add_interrupt_randomness(HYPERVISOR_CALLBACK_VECTOR, 0);
}

/*
 * Boolean to control whether to report panic messages over Hyper-V.
 *
 * It can be set via /proc/sys/kernel/hyperv/record_panic_msg
 */
static int sysctl_record_panic_msg = 1;

/*
 * Callback from kmsg_dump. Grab as much as possible from the end of the kmsg
 * buffer and call into Hyper-V to transfer the data.
 */
static void hv_kmsg_dump(struct kmsg_dumper *dumper,
			 enum kmsg_dump_reason reason)
{
	size_t bytes_written;
	phys_addr_t panic_pa;

	/* We are only interested in panics. */
	if ((reason != KMSG_DUMP_PANIC) || (!sysctl_record_panic_msg))
		return;

	panic_pa = virt_to_phys(hv_panic_page);

	/*
	 * Write dump contents to the page. No need to synchronize; panic should
	 * be single-threaded.
	 */
	kmsg_dump_get_buffer(dumper, true, hv_panic_page, PAGE_SIZE,
			     &bytes_written);
	if (bytes_written)
		hyperv_report_panic_msg(panic_pa, bytes_written);
}

static struct kmsg_dumper hv_kmsg_dumper = {
	.dump = hv_kmsg_dump,
};

static struct ctl_table_header *hv_ctl_table_hdr;
static int zero;
static int one = 1;

/*
 * sysctl option to allow the user to control whether kmsg data should be
 * reported to Hyper-V on panic.
 */
static struct ctl_table hv_ctl_table[] = {
	{
		.procname       = "hyperv_record_panic_msg",
		.data           = &sysctl_record_panic_msg,
		.maxlen         = sizeof(int),
		.mode           = 0644,
		.proc_handler   = proc_dointvec_minmax,
		.extra1		= &zero,
		.extra2		= &one
	},
	{}
};

static struct ctl_table hv_root_table[] = {
	{
		.procname	= "kernel",
		.mode		= 0555,
		.child		= hv_ctl_table
	},
	{}
};

/*
 * vmbus_bus_init -Main vmbus driver initialization routine.
 *
 * Here, we
 *	- initialize the vmbus driver context
 *	- invoke the vmbus hv main init routine
 *	- retrieve the channel offers
 */
static int vmbus_bus_init(void)
{
	int ret;

	/* Hypervisor initialization...setup hypercall page..etc */
	ret = hv_init();
	if (ret != 0) {
		pr_err("Unable to initialize the hypervisor - 0x%x\n", ret);
		return ret;
	}

	ret = bus_register(&hv_bus);
	if (ret)
		return ret;

	hv_setup_vmbus_irq(vmbus_isr);

	ret = hv_synic_alloc();
	if (ret)
		goto err_alloc;
	/*
	 * Initialize the per-cpu interrupt state and
	 * connect to the host.
	 */
	ret = cpuhp_setup_state(CPUHP_AP_ONLINE_DYN, "hyperv/vmbus:online",
				hv_synic_init, hv_synic_cleanup);
	if (ret < 0)
		goto err_alloc;
	hyperv_cpuhp_online = ret;

	ret = vmbus_connect();
	if (ret)
		goto err_connect;

	/*
	 * Only register if the crash MSRs are available
	 */
	if (ms_hyperv.misc_features & HV_FEATURE_GUEST_CRASH_MSR_AVAILABLE) {
		u64 hyperv_crash_ctl;
		/*
		 * Sysctl registration is not fatal, since by default
		 * reporting is enabled.
		 */
		hv_ctl_table_hdr = register_sysctl_table(hv_root_table);
		if (!hv_ctl_table_hdr)
			pr_err("Hyper-V: sysctl table register error");

		/*
		 * Register for panic kmsg callback only if the right
		 * capability is supported by the hypervisor.
		 */
		hv_get_crash_ctl(hyperv_crash_ctl);
		if (hyperv_crash_ctl & HV_CRASH_CTL_CRASH_NOTIFY_MSG) {
			hv_panic_page = (void *)get_zeroed_page(GFP_KERNEL);
			if (hv_panic_page) {
				ret = kmsg_dump_register(&hv_kmsg_dumper);
				if (ret)
					pr_err("Hyper-V: kmsg dump register "
						"error 0x%x\n", ret);
			} else
				pr_err("Hyper-V: panic message page memory "
					"allocation failed");
		}

		register_die_notifier(&hyperv_die_block);
		atomic_notifier_chain_register(&panic_notifier_list,
					       &hyperv_panic_block);
	}

	vmbus_request_offers();

	return 0;

err_connect:
	cpuhp_remove_state(hyperv_cpuhp_online);
err_alloc:
	hv_synic_free();
	hv_remove_vmbus_irq();

	bus_unregister(&hv_bus);
	free_page((unsigned long)hv_panic_page);
	unregister_sysctl_table(hv_ctl_table_hdr);
	hv_ctl_table_hdr = NULL;
	return ret;
}

/**
 * __vmbus_child_driver_register() - Register a vmbus's driver
 * @hv_driver: Pointer to driver structure you want to register
 * @owner: owner module of the drv
 * @mod_name: module name string
 *
 * Registers the given driver with Linux through the 'driver_register()' call
 * and sets up the hyper-v vmbus handling for this driver.
 * It will return the state of the 'driver_register()' call.
 *
 */
int __vmbus_driver_register(struct hv_driver *hv_driver, struct module *owner, const char *mod_name)
{
	int ret;

	pr_info("registering driver %s\n", hv_driver->name);

	ret = vmbus_exists();
	if (ret < 0)
		return ret;

	hv_driver->driver.name = hv_driver->name;
	hv_driver->driver.owner = owner;
	hv_driver->driver.mod_name = mod_name;
	hv_driver->driver.bus = &hv_bus;

	spin_lock_init(&hv_driver->dynids.lock);
	INIT_LIST_HEAD(&hv_driver->dynids.list);

	ret = driver_register(&hv_driver->driver);

	return ret;
}
EXPORT_SYMBOL_GPL(__vmbus_driver_register);

/**
 * vmbus_driver_unregister() - Unregister a vmbus's driver
 * @hv_driver: Pointer to driver structure you want to
 *             un-register
 *
 * Un-register the given driver that was previous registered with a call to
 * vmbus_driver_register()
 */
void vmbus_driver_unregister(struct hv_driver *hv_driver)
{
	pr_info("unregistering driver %s\n", hv_driver->name);

	if (!vmbus_exists()) {
		driver_unregister(&hv_driver->driver);
		vmbus_free_dynids(hv_driver);
	}
}
EXPORT_SYMBOL_GPL(vmbus_driver_unregister);


/*
 * Called when last reference to channel is gone.
 */
static void vmbus_chan_release(struct kobject *kobj)
{
	struct vmbus_channel *channel
		= container_of(kobj, struct vmbus_channel, kobj);

	kfree_rcu(channel, rcu);
}

struct vmbus_chan_attribute {
	struct attribute attr;
	ssize_t (*show)(struct vmbus_channel *chan, char *buf);
	ssize_t (*store)(struct vmbus_channel *chan,
			 const char *buf, size_t count);
};
#define VMBUS_CHAN_ATTR(_name, _mode, _show, _store) \
	struct vmbus_chan_attribute chan_attr_##_name \
		= __ATTR(_name, _mode, _show, _store)
#define VMBUS_CHAN_ATTR_RW(_name) \
	struct vmbus_chan_attribute chan_attr_##_name = __ATTR_RW(_name)
#define VMBUS_CHAN_ATTR_RO(_name) \
	struct vmbus_chan_attribute chan_attr_##_name = __ATTR_RO(_name)
#define VMBUS_CHAN_ATTR_WO(_name) \
	struct vmbus_chan_attribute chan_attr_##_name = __ATTR_WO(_name)

static ssize_t vmbus_chan_attr_show(struct kobject *kobj,
				    struct attribute *attr, char *buf)
{
	const struct vmbus_chan_attribute *attribute
		= container_of(attr, struct vmbus_chan_attribute, attr);
	struct vmbus_channel *chan
		= container_of(kobj, struct vmbus_channel, kobj);

	if (!attribute->show)
		return -EIO;

	return attribute->show(chan, buf);
}

static const struct sysfs_ops vmbus_chan_sysfs_ops = {
	.show = vmbus_chan_attr_show,
};

static ssize_t out_mask_show(struct vmbus_channel *channel, char *buf)
{
	struct hv_ring_buffer_info *rbi = &channel->outbound;
	ssize_t ret;

	mutex_lock(&rbi->ring_buffer_mutex);
	if (!rbi->ring_buffer) {
		mutex_unlock(&rbi->ring_buffer_mutex);
		return -EINVAL;
	}

	ret = sprintf(buf, "%u\n", rbi->ring_buffer->interrupt_mask);
	mutex_unlock(&rbi->ring_buffer_mutex);
	return ret;
}
static VMBUS_CHAN_ATTR_RO(out_mask);

static ssize_t in_mask_show(struct vmbus_channel *channel, char *buf)
{
	struct hv_ring_buffer_info *rbi = &channel->inbound;
	ssize_t ret;

	mutex_lock(&rbi->ring_buffer_mutex);
	if (!rbi->ring_buffer) {
		mutex_unlock(&rbi->ring_buffer_mutex);
		return -EINVAL;
	}

	ret = sprintf(buf, "%u\n", rbi->ring_buffer->interrupt_mask);
	mutex_unlock(&rbi->ring_buffer_mutex);
	return ret;
}
static VMBUS_CHAN_ATTR_RO(in_mask);

static ssize_t read_avail_show(struct vmbus_channel *channel, char *buf)
{
	struct hv_ring_buffer_info *rbi = &channel->inbound;
	ssize_t ret;

	mutex_lock(&rbi->ring_buffer_mutex);
	if (!rbi->ring_buffer) {
		mutex_unlock(&rbi->ring_buffer_mutex);
		return -EINVAL;
	}

	ret = sprintf(buf, "%u\n", hv_get_bytes_to_read(rbi));
	mutex_unlock(&rbi->ring_buffer_mutex);
	return ret;
}
static VMBUS_CHAN_ATTR_RO(read_avail);

static ssize_t write_avail_show(struct vmbus_channel *channel, char *buf)
{
	struct hv_ring_buffer_info *rbi = &channel->outbound;
	ssize_t ret;

	mutex_lock(&rbi->ring_buffer_mutex);
	if (!rbi->ring_buffer) {
		mutex_unlock(&rbi->ring_buffer_mutex);
		return -EINVAL;
	}

	ret = sprintf(buf, "%u\n", hv_get_bytes_to_write(rbi));
	mutex_unlock(&rbi->ring_buffer_mutex);
	return ret;
}
static VMBUS_CHAN_ATTR_RO(write_avail);

static ssize_t show_target_cpu(struct vmbus_channel *channel, char *buf)
{
	return sprintf(buf, "%u\n", channel->target_cpu);
}
static VMBUS_CHAN_ATTR(cpu, S_IRUGO, show_target_cpu, NULL);

static ssize_t channel_pending_show(struct vmbus_channel *channel,
				    char *buf)
{
	return sprintf(buf, "%d\n",
		       channel_pending(channel,
				       vmbus_connection.monitor_pages[1]));
}
static VMBUS_CHAN_ATTR(pending, S_IRUGO, channel_pending_show, NULL);

static ssize_t channel_latency_show(struct vmbus_channel *channel,
				    char *buf)
{
	return sprintf(buf, "%d\n",
		       channel_latency(channel,
				       vmbus_connection.monitor_pages[1]));
}
static VMBUS_CHAN_ATTR(latency, S_IRUGO, channel_latency_show, NULL);

static ssize_t channel_interrupts_show(struct vmbus_channel *channel, char *buf)
{
	return sprintf(buf, "%llu\n", channel->interrupts);
}
static VMBUS_CHAN_ATTR(interrupts, S_IRUGO, channel_interrupts_show, NULL);

static ssize_t channel_events_show(struct vmbus_channel *channel, char *buf)
{
	return sprintf(buf, "%llu\n", channel->sig_events);
}
static VMBUS_CHAN_ATTR(events, S_IRUGO, channel_events_show, NULL);

<<<<<<< HEAD
static ssize_t channel_intr_in_full_show(const struct vmbus_channel *channel,
=======
static ssize_t channel_intr_in_full_show(struct vmbus_channel *channel,
>>>>>>> 0ecfebd2
					 char *buf)
{
	return sprintf(buf, "%llu\n",
		       (unsigned long long)channel->intr_in_full);
}
static VMBUS_CHAN_ATTR(intr_in_full, 0444, channel_intr_in_full_show, NULL);

<<<<<<< HEAD
static ssize_t channel_intr_out_empty_show(const struct vmbus_channel *channel,
=======
static ssize_t channel_intr_out_empty_show(struct vmbus_channel *channel,
>>>>>>> 0ecfebd2
					   char *buf)
{
	return sprintf(buf, "%llu\n",
		       (unsigned long long)channel->intr_out_empty);
}
static VMBUS_CHAN_ATTR(intr_out_empty, 0444, channel_intr_out_empty_show, NULL);

<<<<<<< HEAD
static ssize_t channel_out_full_first_show(const struct vmbus_channel *channel,
=======
static ssize_t channel_out_full_first_show(struct vmbus_channel *channel,
>>>>>>> 0ecfebd2
					   char *buf)
{
	return sprintf(buf, "%llu\n",
		       (unsigned long long)channel->out_full_first);
}
static VMBUS_CHAN_ATTR(out_full_first, 0444, channel_out_full_first_show, NULL);

<<<<<<< HEAD
static ssize_t channel_out_full_total_show(const struct vmbus_channel *channel,
=======
static ssize_t channel_out_full_total_show(struct vmbus_channel *channel,
>>>>>>> 0ecfebd2
					   char *buf)
{
	return sprintf(buf, "%llu\n",
		       (unsigned long long)channel->out_full_total);
}
static VMBUS_CHAN_ATTR(out_full_total, 0444, channel_out_full_total_show, NULL);

<<<<<<< HEAD
static ssize_t subchannel_monitor_id_show(const struct vmbus_channel *channel,
=======
static ssize_t subchannel_monitor_id_show(struct vmbus_channel *channel,
>>>>>>> 0ecfebd2
					  char *buf)
{
	return sprintf(buf, "%u\n", channel->offermsg.monitorid);
}
static VMBUS_CHAN_ATTR(monitor_id, S_IRUGO, subchannel_monitor_id_show, NULL);

static ssize_t subchannel_id_show(struct vmbus_channel *channel,
				  char *buf)
{
	return sprintf(buf, "%u\n",
		       channel->offermsg.offer.sub_channel_index);
}
static VMBUS_CHAN_ATTR_RO(subchannel_id);

static struct attribute *vmbus_chan_attrs[] = {
	&chan_attr_out_mask.attr,
	&chan_attr_in_mask.attr,
	&chan_attr_read_avail.attr,
	&chan_attr_write_avail.attr,
	&chan_attr_cpu.attr,
	&chan_attr_pending.attr,
	&chan_attr_latency.attr,
	&chan_attr_interrupts.attr,
	&chan_attr_events.attr,
	&chan_attr_intr_in_full.attr,
	&chan_attr_intr_out_empty.attr,
	&chan_attr_out_full_first.attr,
	&chan_attr_out_full_total.attr,
	&chan_attr_monitor_id.attr,
	&chan_attr_subchannel_id.attr,
	NULL
};

/*
 * Channel-level attribute_group callback function. Returns the permission for
 * each attribute, and returns 0 if an attribute is not visible.
 */
static umode_t vmbus_chan_attr_is_visible(struct kobject *kobj,
					  struct attribute *attr, int idx)
{
	const struct vmbus_channel *channel =
		container_of(kobj, struct vmbus_channel, kobj);

	/* Hide the monitor attributes if the monitor mechanism is not used. */
	if (!channel->offermsg.monitor_allocated &&
	    (attr == &chan_attr_pending.attr ||
	     attr == &chan_attr_latency.attr ||
	     attr == &chan_attr_monitor_id.attr))
		return 0;

	return attr->mode;
}

static struct attribute_group vmbus_chan_group = {
	.attrs = vmbus_chan_attrs,
	.is_visible = vmbus_chan_attr_is_visible
};

static struct kobj_type vmbus_chan_ktype = {
	.sysfs_ops = &vmbus_chan_sysfs_ops,
	.release = vmbus_chan_release,
};

/*
 * vmbus_add_channel_kobj - setup a sub-directory under device/channels
 */
int vmbus_add_channel_kobj(struct hv_device *dev, struct vmbus_channel *channel)
{
	const struct device *device = &dev->device;
	struct kobject *kobj = &channel->kobj;
	u32 relid = channel->offermsg.child_relid;
	int ret;

	kobj->kset = dev->channels_kset;
	ret = kobject_init_and_add(kobj, &vmbus_chan_ktype, NULL,
				   "%u", relid);
	if (ret)
		return ret;

	ret = sysfs_create_group(kobj, &vmbus_chan_group);

	if (ret) {
		/*
		 * The calling functions' error handling paths will cleanup the
		 * empty channel directory.
		 */
		dev_err(device, "Unable to set up channel sysfs files\n");
		return ret;
	}

	kobject_uevent(kobj, KOBJ_ADD);

	return 0;
}

/*
 * vmbus_remove_channel_attr_group - remove the channel's attribute group
 */
void vmbus_remove_channel_attr_group(struct vmbus_channel *channel)
{
	sysfs_remove_group(&channel->kobj, &vmbus_chan_group);
}

/*
 * vmbus_device_create - Creates and registers a new child device
 * on the vmbus.
 */
struct hv_device *vmbus_device_create(const guid_t *type,
				      const guid_t *instance,
				      struct vmbus_channel *channel)
{
	struct hv_device *child_device_obj;

	child_device_obj = kzalloc(sizeof(struct hv_device), GFP_KERNEL);
	if (!child_device_obj) {
		pr_err("Unable to allocate device object for child device\n");
		return NULL;
	}

	child_device_obj->channel = channel;
	guid_copy(&child_device_obj->dev_type, type);
	guid_copy(&child_device_obj->dev_instance, instance);
	child_device_obj->vendor_id = 0x1414; /* MSFT vendor ID */

	return child_device_obj;
}

/*
 * vmbus_device_register - Register the child device
 */
int vmbus_device_register(struct hv_device *child_device_obj)
{
	struct kobject *kobj = &child_device_obj->device.kobj;
	int ret;

	dev_set_name(&child_device_obj->device, "%pUl",
		     child_device_obj->channel->offermsg.offer.if_instance.b);

	child_device_obj->device.bus = &hv_bus;
	child_device_obj->device.parent = &hv_acpi_dev->dev;
	child_device_obj->device.release = vmbus_device_release;

	/*
	 * Register with the LDM. This will kick off the driver/device
	 * binding...which will eventually call vmbus_match() and vmbus_probe()
	 */
	ret = device_register(&child_device_obj->device);
	if (ret) {
		pr_err("Unable to register child device\n");
		return ret;
	}

	child_device_obj->channels_kset = kset_create_and_add("channels",
							      NULL, kobj);
	if (!child_device_obj->channels_kset) {
		ret = -ENOMEM;
		goto err_dev_unregister;
	}

	ret = vmbus_add_channel_kobj(child_device_obj,
				     child_device_obj->channel);
	if (ret) {
		pr_err("Unable to register primary channeln");
		goto err_kset_unregister;
	}

	return 0;

err_kset_unregister:
	kset_unregister(child_device_obj->channels_kset);

err_dev_unregister:
	device_unregister(&child_device_obj->device);
	return ret;
}

/*
 * vmbus_device_unregister - Remove the specified child device
 * from the vmbus.
 */
void vmbus_device_unregister(struct hv_device *device_obj)
{
	pr_debug("child device %s unregistered\n",
		dev_name(&device_obj->device));

	kset_unregister(device_obj->channels_kset);

	/*
	 * Kick off the process of unregistering the device.
	 * This will call vmbus_remove() and eventually vmbus_device_release()
	 */
	device_unregister(&device_obj->device);
}


/*
 * VMBUS is an acpi enumerated device. Get the information we
 * need from DSDT.
 */
#define VTPM_BASE_ADDRESS 0xfed40000
static acpi_status vmbus_walk_resources(struct acpi_resource *res, void *ctx)
{
	resource_size_t start = 0;
	resource_size_t end = 0;
	struct resource *new_res;
	struct resource **old_res = &hyperv_mmio;
	struct resource **prev_res = NULL;

	switch (res->type) {

	/*
	 * "Address" descriptors are for bus windows. Ignore
	 * "memory" descriptors, which are for registers on
	 * devices.
	 */
	case ACPI_RESOURCE_TYPE_ADDRESS32:
		start = res->data.address32.address.minimum;
		end = res->data.address32.address.maximum;
		break;

	case ACPI_RESOURCE_TYPE_ADDRESS64:
		start = res->data.address64.address.minimum;
		end = res->data.address64.address.maximum;
		break;

	default:
		/* Unused resource type */
		return AE_OK;

	}
	/*
	 * Ignore ranges that are below 1MB, as they're not
	 * necessary or useful here.
	 */
	if (end < 0x100000)
		return AE_OK;

	new_res = kzalloc(sizeof(*new_res), GFP_ATOMIC);
	if (!new_res)
		return AE_NO_MEMORY;

	/* If this range overlaps the virtual TPM, truncate it. */
	if (end > VTPM_BASE_ADDRESS && start < VTPM_BASE_ADDRESS)
		end = VTPM_BASE_ADDRESS;

	new_res->name = "hyperv mmio";
	new_res->flags = IORESOURCE_MEM;
	new_res->start = start;
	new_res->end = end;

	/*
	 * If two ranges are adjacent, merge them.
	 */
	do {
		if (!*old_res) {
			*old_res = new_res;
			break;
		}

		if (((*old_res)->end + 1) == new_res->start) {
			(*old_res)->end = new_res->end;
			kfree(new_res);
			break;
		}

		if ((*old_res)->start == new_res->end + 1) {
			(*old_res)->start = new_res->start;
			kfree(new_res);
			break;
		}

		if ((*old_res)->start > new_res->end) {
			new_res->sibling = *old_res;
			if (prev_res)
				(*prev_res)->sibling = new_res;
			*old_res = new_res;
			break;
		}

		prev_res = old_res;
		old_res = &(*old_res)->sibling;

	} while (1);

	return AE_OK;
}

static int vmbus_acpi_remove(struct acpi_device *device)
{
	struct resource *cur_res;
	struct resource *next_res;

	if (hyperv_mmio) {
		if (fb_mmio) {
			__release_region(hyperv_mmio, fb_mmio->start,
					 resource_size(fb_mmio));
			fb_mmio = NULL;
		}

		for (cur_res = hyperv_mmio; cur_res; cur_res = next_res) {
			next_res = cur_res->sibling;
			kfree(cur_res);
		}
	}

	return 0;
}

static void vmbus_reserve_fb(void)
{
	int size;
	/*
	 * Make a claim for the frame buffer in the resource tree under the
	 * first node, which will be the one below 4GB.  The length seems to
	 * be underreported, particularly in a Generation 1 VM.  So start out
	 * reserving a larger area and make it smaller until it succeeds.
	 */

	if (screen_info.lfb_base) {
		if (efi_enabled(EFI_BOOT))
			size = max_t(__u32, screen_info.lfb_size, 0x800000);
		else
			size = max_t(__u32, screen_info.lfb_size, 0x4000000);

		for (; !fb_mmio && (size >= 0x100000); size >>= 1) {
			fb_mmio = __request_region(hyperv_mmio,
						   screen_info.lfb_base, size,
						   fb_mmio_name, 0);
		}
	}
}

/**
 * vmbus_allocate_mmio() - Pick a memory-mapped I/O range.
 * @new:		If successful, supplied a pointer to the
 *			allocated MMIO space.
 * @device_obj:		Identifies the caller
 * @min:		Minimum guest physical address of the
 *			allocation
 * @max:		Maximum guest physical address
 * @size:		Size of the range to be allocated
 * @align:		Alignment of the range to be allocated
 * @fb_overlap_ok:	Whether this allocation can be allowed
 *			to overlap the video frame buffer.
 *
 * This function walks the resources granted to VMBus by the
 * _CRS object in the ACPI namespace underneath the parent
 * "bridge" whether that's a root PCI bus in the Generation 1
 * case or a Module Device in the Generation 2 case.  It then
 * attempts to allocate from the global MMIO pool in a way that
 * matches the constraints supplied in these parameters and by
 * that _CRS.
 *
 * Return: 0 on success, -errno on failure
 */
int vmbus_allocate_mmio(struct resource **new, struct hv_device *device_obj,
			resource_size_t min, resource_size_t max,
			resource_size_t size, resource_size_t align,
			bool fb_overlap_ok)
{
	struct resource *iter, *shadow;
	resource_size_t range_min, range_max, start;
	const char *dev_n = dev_name(&device_obj->device);
	int retval;

	retval = -ENXIO;
	down(&hyperv_mmio_lock);

	/*
	 * If overlaps with frame buffers are allowed, then first attempt to
	 * make the allocation from within the reserved region.  Because it
	 * is already reserved, no shadow allocation is necessary.
	 */
	if (fb_overlap_ok && fb_mmio && !(min > fb_mmio->end) &&
	    !(max < fb_mmio->start)) {

		range_min = fb_mmio->start;
		range_max = fb_mmio->end;
		start = (range_min + align - 1) & ~(align - 1);
		for (; start + size - 1 <= range_max; start += align) {
			*new = request_mem_region_exclusive(start, size, dev_n);
			if (*new) {
				retval = 0;
				goto exit;
			}
		}
	}

	for (iter = hyperv_mmio; iter; iter = iter->sibling) {
		if ((iter->start >= max) || (iter->end <= min))
			continue;

		range_min = iter->start;
		range_max = iter->end;
		start = (range_min + align - 1) & ~(align - 1);
		for (; start + size - 1 <= range_max; start += align) {
			shadow = __request_region(iter, start, size, NULL,
						  IORESOURCE_BUSY);
			if (!shadow)
				continue;

			*new = request_mem_region_exclusive(start, size, dev_n);
			if (*new) {
				shadow->name = (char *)*new;
				retval = 0;
				goto exit;
			}

			__release_region(iter, start, size);
		}
	}

exit:
	up(&hyperv_mmio_lock);
	return retval;
}
EXPORT_SYMBOL_GPL(vmbus_allocate_mmio);

/**
 * vmbus_free_mmio() - Free a memory-mapped I/O range.
 * @start:		Base address of region to release.
 * @size:		Size of the range to be allocated
 *
 * This function releases anything requested by
 * vmbus_mmio_allocate().
 */
void vmbus_free_mmio(resource_size_t start, resource_size_t size)
{
	struct resource *iter;

	down(&hyperv_mmio_lock);
	for (iter = hyperv_mmio; iter; iter = iter->sibling) {
		if ((iter->start >= start + size) || (iter->end <= start))
			continue;

		__release_region(iter, start, size);
	}
	release_mem_region(start, size);
	up(&hyperv_mmio_lock);

}
EXPORT_SYMBOL_GPL(vmbus_free_mmio);

static int vmbus_acpi_add(struct acpi_device *device)
{
	acpi_status result;
	int ret_val = -ENODEV;
	struct acpi_device *ancestor;

	hv_acpi_dev = device;

	result = acpi_walk_resources(device->handle, METHOD_NAME__CRS,
					vmbus_walk_resources, NULL);

	if (ACPI_FAILURE(result))
		goto acpi_walk_err;
	/*
	 * Some ancestor of the vmbus acpi device (Gen1 or Gen2
	 * firmware) is the VMOD that has the mmio ranges. Get that.
	 */
	for (ancestor = device->parent; ancestor; ancestor = ancestor->parent) {
		result = acpi_walk_resources(ancestor->handle, METHOD_NAME__CRS,
					     vmbus_walk_resources, NULL);

		if (ACPI_FAILURE(result))
			continue;
		if (hyperv_mmio) {
			vmbus_reserve_fb();
			break;
		}
	}
	ret_val = 0;

acpi_walk_err:
	complete(&probe_event);
	if (ret_val)
		vmbus_acpi_remove(device);
	return ret_val;
}

static const struct acpi_device_id vmbus_acpi_device_ids[] = {
	{"VMBUS", 0},
	{"VMBus", 0},
	{"", 0},
};
MODULE_DEVICE_TABLE(acpi, vmbus_acpi_device_ids);

static struct acpi_driver vmbus_acpi_driver = {
	.name = "vmbus",
	.ids = vmbus_acpi_device_ids,
	.ops = {
		.add = vmbus_acpi_add,
		.remove = vmbus_acpi_remove,
	},
};

static void hv_kexec_handler(void)
{
	hv_synic_clockevents_cleanup();
	vmbus_initiate_unload(false);
	vmbus_connection.conn_state = DISCONNECTED;
	/* Make sure conn_state is set as hv_synic_cleanup checks for it */
	mb();
	cpuhp_remove_state(hyperv_cpuhp_online);
	hyperv_cleanup();
};

static void hv_crash_handler(struct pt_regs *regs)
{
	vmbus_initiate_unload(true);
	/*
	 * In crash handler we can't schedule synic cleanup for all CPUs,
	 * doing the cleanup for current CPU only. This should be sufficient
	 * for kdump.
	 */
	vmbus_connection.conn_state = DISCONNECTED;
	hv_synic_cleanup(smp_processor_id());
	hyperv_cleanup();
};

static int __init hv_acpi_init(void)
{
	int ret, t;

	if (!hv_is_hyperv_initialized())
		return -ENODEV;

	init_completion(&probe_event);

	/*
	 * Get ACPI resources first.
	 */
	ret = acpi_bus_register_driver(&vmbus_acpi_driver);

	if (ret)
		return ret;

	t = wait_for_completion_timeout(&probe_event, 5*HZ);
	if (t == 0) {
		ret = -ETIMEDOUT;
		goto cleanup;
	}

	ret = vmbus_bus_init();
	if (ret)
		goto cleanup;

	hv_setup_kexec_handler(hv_kexec_handler);
	hv_setup_crash_handler(hv_crash_handler);

	return 0;

cleanup:
	acpi_bus_unregister_driver(&vmbus_acpi_driver);
	hv_acpi_dev = NULL;
	return ret;
}

static void __exit vmbus_exit(void)
{
	int cpu;

	hv_remove_kexec_handler();
	hv_remove_crash_handler();
	vmbus_connection.conn_state = DISCONNECTED;
	hv_synic_clockevents_cleanup();
	vmbus_disconnect();
	hv_remove_vmbus_irq();
	for_each_online_cpu(cpu) {
		struct hv_per_cpu_context *hv_cpu
			= per_cpu_ptr(hv_context.cpu_context, cpu);

		tasklet_kill(&hv_cpu->msg_dpc);
	}
	vmbus_free_channels();

	if (ms_hyperv.misc_features & HV_FEATURE_GUEST_CRASH_MSR_AVAILABLE) {
		kmsg_dump_unregister(&hv_kmsg_dumper);
		unregister_die_notifier(&hyperv_die_block);
		atomic_notifier_chain_unregister(&panic_notifier_list,
						 &hyperv_panic_block);
	}

	free_page((unsigned long)hv_panic_page);
	unregister_sysctl_table(hv_ctl_table_hdr);
	hv_ctl_table_hdr = NULL;
	bus_unregister(&hv_bus);

	cpuhp_remove_state(hyperv_cpuhp_online);
	hv_synic_free();
	acpi_bus_unregister_driver(&vmbus_acpi_driver);
}


MODULE_LICENSE("GPL");

subsys_initcall(hv_acpi_init);
module_exit(vmbus_exit);<|MERGE_RESOLUTION|>--- conflicted
+++ resolved
@@ -1533,11 +1533,7 @@
 }
 static VMBUS_CHAN_ATTR(events, S_IRUGO, channel_events_show, NULL);
 
-<<<<<<< HEAD
-static ssize_t channel_intr_in_full_show(const struct vmbus_channel *channel,
-=======
 static ssize_t channel_intr_in_full_show(struct vmbus_channel *channel,
->>>>>>> 0ecfebd2
 					 char *buf)
 {
 	return sprintf(buf, "%llu\n",
@@ -1545,11 +1541,7 @@
 }
 static VMBUS_CHAN_ATTR(intr_in_full, 0444, channel_intr_in_full_show, NULL);
 
-<<<<<<< HEAD
-static ssize_t channel_intr_out_empty_show(const struct vmbus_channel *channel,
-=======
 static ssize_t channel_intr_out_empty_show(struct vmbus_channel *channel,
->>>>>>> 0ecfebd2
 					   char *buf)
 {
 	return sprintf(buf, "%llu\n",
@@ -1557,11 +1549,7 @@
 }
 static VMBUS_CHAN_ATTR(intr_out_empty, 0444, channel_intr_out_empty_show, NULL);
 
-<<<<<<< HEAD
-static ssize_t channel_out_full_first_show(const struct vmbus_channel *channel,
-=======
 static ssize_t channel_out_full_first_show(struct vmbus_channel *channel,
->>>>>>> 0ecfebd2
 					   char *buf)
 {
 	return sprintf(buf, "%llu\n",
@@ -1569,11 +1557,7 @@
 }
 static VMBUS_CHAN_ATTR(out_full_first, 0444, channel_out_full_first_show, NULL);
 
-<<<<<<< HEAD
-static ssize_t channel_out_full_total_show(const struct vmbus_channel *channel,
-=======
 static ssize_t channel_out_full_total_show(struct vmbus_channel *channel,
->>>>>>> 0ecfebd2
 					   char *buf)
 {
 	return sprintf(buf, "%llu\n",
@@ -1581,11 +1565,7 @@
 }
 static VMBUS_CHAN_ATTR(out_full_total, 0444, channel_out_full_total_show, NULL);
 
-<<<<<<< HEAD
-static ssize_t subchannel_monitor_id_show(const struct vmbus_channel *channel,
-=======
 static ssize_t subchannel_monitor_id_show(struct vmbus_channel *channel,
->>>>>>> 0ecfebd2
 					  char *buf)
 {
 	return sprintf(buf, "%u\n", channel->offermsg.monitorid);
