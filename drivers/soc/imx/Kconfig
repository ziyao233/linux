--- conflicted
+++ resolved
@@ -21,10 +21,7 @@
 	bool "i.MX8M SoC family support"
 	depends on ARCH_MXC || COMPILE_TEST
 	default ARCH_MXC && ARM64
-<<<<<<< HEAD
-=======
 	select SOC_BUS
->>>>>>> 358c7c61
 	help
 	  If you say yes here you get support for the NXP i.MX8M family
 	  support, it will provide the SoC info like SoC family,
