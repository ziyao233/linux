--- conflicted
+++ resolved
@@ -131,26 +131,17 @@
 mlx5e_ipsec_txwqe_build_eseg_csum(struct mlx5e_txqsq *sq, struct sk_buff *skb,
 				  struct mlx5_wqe_eth_seg *eseg)
 {
-<<<<<<< HEAD
-	struct xfrm_offload *xo = xfrm_offload(skb);
-=======
 	u8 inner_ipproto;
->>>>>>> 754e0b0e
 
 	if (!mlx5e_ipsec_eseg_meta(eseg))
 		return false;
 
 	eseg->cs_flags = MLX5_ETH_WQE_L3_CSUM;
-<<<<<<< HEAD
-	if (xo->inner_ipproto) {
-		eseg->cs_flags |= MLX5_ETH_WQE_L4_INNER_CSUM | MLX5_ETH_WQE_L3_INNER_CSUM;
-=======
 	inner_ipproto = xfrm_offload(skb)->inner_ipproto;
 	if (inner_ipproto) {
 		eseg->cs_flags |= MLX5_ETH_WQE_L3_INNER_CSUM;
 		if (inner_ipproto == IPPROTO_TCP || inner_ipproto == IPPROTO_UDP)
 			eseg->cs_flags |= MLX5_ETH_WQE_L4_INNER_CSUM;
->>>>>>> 754e0b0e
 	} else if (likely(skb->ip_summed == CHECKSUM_PARTIAL)) {
 		eseg->cs_flags |= MLX5_ETH_WQE_L4_CSUM;
 		sq->stats->csum_partial_inner++;
