--- conflicted
+++ resolved
@@ -1887,12 +1887,8 @@
 	return err;
 }
 
-<<<<<<< HEAD
-static void cmd_status_log(struct mlx5_core_dev *dev, u16 opcode, u8 status, int err)
-=======
 static void cmd_status_log(struct mlx5_core_dev *dev, u16 opcode, u8 status,
 			   u32 syndrome, int err)
->>>>>>> 88084a3d
 {
 	struct mlx5_cmd_stats *stats;
 
@@ -1907,10 +1903,7 @@
 	if (err == -EREMOTEIO) {
 		stats->failed_mbox_status++;
 		stats->last_failed_mbox_status = status;
-<<<<<<< HEAD
-=======
 		stats->last_failed_syndrome = syndrome;
->>>>>>> 88084a3d
 	}
 	spin_unlock_irq(&stats->lock);
 }
@@ -1918,10 +1911,7 @@
 /* preserve -EREMOTEIO for outbox.status != OK, otherwise return err as is */
 static int cmd_status_err(struct mlx5_core_dev *dev, int err, u16 opcode, void *out)
 {
-<<<<<<< HEAD
-=======
 	u32 syndrome = MLX5_GET(mbox_out, out, syndrome);
->>>>>>> 88084a3d
 	u8 status = MLX5_GET(mbox_out, out, status);
 
 	if (err == -EREMOTEIO) /* -EREMOTEIO is preserved */
@@ -1930,11 +1920,7 @@
 	if (!err && status != MLX5_CMD_STAT_OK)
 		err = -EREMOTEIO;
 
-<<<<<<< HEAD
-	cmd_status_log(dev, opcode, status, err);
-=======
 	cmd_status_log(dev, opcode, status, syndrome, err);
->>>>>>> 88084a3d
 	return err;
 }
 
