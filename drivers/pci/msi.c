/*
 * File:	msi.c
 * Purpose:	PCI Message Signaled Interrupt (MSI)
 *
 * Copyright (C) 2003-2004 Intel
 * Copyright (C) Tom Long Nguyen (tom.l.nguyen@intel.com)
 */

#include <linux/err.h>
#include <linux/mm.h>
#include <linux/irq.h>
#include <linux/interrupt.h>
#include <linux/init.h>
#include <linux/export.h>
#include <linux/ioport.h>
#include <linux/pci.h>
#include <linux/proc_fs.h>
#include <linux/msi.h>
#include <linux/smp.h>
#include <linux/errno.h>
#include <linux/io.h>
#include <linux/slab.h>

#include "pci.h"

static int pci_msi_enable = 1;

#define msix_table_size(flags)	((flags & PCI_MSIX_FLAGS_QSIZE) + 1)


/* Arch hooks */

int __weak arch_setup_msi_irq(struct pci_dev *dev, struct msi_desc *desc)
{
	struct msi_chip *chip = dev->bus->msi;
	int err;

	if (!chip || !chip->setup_irq)
		return -EINVAL;

	err = chip->setup_irq(chip, dev, desc);
	if (err < 0)
		return err;

	irq_set_chip_data(desc->irq, chip);

	return 0;
}

void __weak arch_teardown_msi_irq(unsigned int irq)
{
	struct msi_chip *chip = irq_get_chip_data(irq);

	if (!chip || !chip->teardown_irq)
		return;

	chip->teardown_irq(chip, irq);
}

int __weak arch_msi_check_device(struct pci_dev *dev, int nvec, int type)
{
	struct msi_chip *chip = dev->bus->msi;

	if (!chip || !chip->check_device)
		return 0;

	return chip->check_device(chip, dev, nvec, type);
}

int __weak arch_setup_msi_irqs(struct pci_dev *dev, int nvec, int type)
{
	struct msi_desc *entry;
	int ret;

	/*
	 * If an architecture wants to support multiple MSI, it needs to
	 * override arch_setup_msi_irqs()
	 */
	if (type == PCI_CAP_ID_MSI && nvec > 1)
		return 1;

	list_for_each_entry(entry, &dev->msi_list, list) {
		ret = arch_setup_msi_irq(dev, entry);
		if (ret < 0)
			return ret;
		if (ret > 0)
			return -ENOSPC;
	}

	return 0;
}

/*
 * We have a default implementation available as a separate non-weak
 * function, as it is used by the Xen x86 PCI code
 */
void default_teardown_msi_irqs(struct pci_dev *dev)
{
	struct msi_desc *entry;

	list_for_each_entry(entry, &dev->msi_list, list) {
		int i, nvec;
		if (entry->irq == 0)
			continue;
		if (entry->nvec_used)
			nvec = entry->nvec_used;
		else
			nvec = 1 << entry->msi_attrib.multiple;
		for (i = 0; i < nvec; i++)
			arch_teardown_msi_irq(entry->irq + i);
	}
}

void __weak arch_teardown_msi_irqs(struct pci_dev *dev)
{
	return default_teardown_msi_irqs(dev);
}

void default_restore_msi_irqs(struct pci_dev *dev, int irq)
{
	struct msi_desc *entry;

	entry = NULL;
	if (dev->msix_enabled) {
		list_for_each_entry(entry, &dev->msi_list, list) {
			if (irq == entry->irq)
				break;
		}
	} else if (dev->msi_enabled)  {
		entry = irq_get_msi_desc(irq);
	}

	if (entry)
		write_msi_msg(irq, &entry->msg);
}

void __weak arch_restore_msi_irqs(struct pci_dev *dev, int irq)
{
	return default_restore_msi_irqs(dev, irq);
}

static void msi_set_enable(struct pci_dev *dev, int enable)
{
	u16 control;

	pci_read_config_word(dev, dev->msi_cap + PCI_MSI_FLAGS, &control);
	control &= ~PCI_MSI_FLAGS_ENABLE;
	if (enable)
		control |= PCI_MSI_FLAGS_ENABLE;
	pci_write_config_word(dev, dev->msi_cap + PCI_MSI_FLAGS, control);
}

static void msix_set_enable(struct pci_dev *dev, int enable)
{
	u16 control;

	pci_read_config_word(dev, dev->msix_cap + PCI_MSIX_FLAGS, &control);
	control &= ~PCI_MSIX_FLAGS_ENABLE;
	if (enable)
		control |= PCI_MSIX_FLAGS_ENABLE;
	pci_write_config_word(dev, dev->msix_cap + PCI_MSIX_FLAGS, control);
}

static inline __attribute_const__ u32 msi_mask(unsigned x)
{
	/* Don't shift by >= width of type */
	if (x >= 5)
		return 0xffffffff;
	return (1 << (1 << x)) - 1;
}

static inline __attribute_const__ u32 msi_capable_mask(u16 control)
{
	return msi_mask((control >> 1) & 7);
}

static inline __attribute_const__ u32 msi_enabled_mask(u16 control)
{
	return msi_mask((control >> 4) & 7);
}

/*
 * PCI 2.3 does not specify mask bits for each MSI interrupt.  Attempting to
 * mask all MSI interrupts by clearing the MSI enable bit does not work
 * reliably as devices without an INTx disable bit will then generate a
 * level IRQ which will never be cleared.
 */
u32 default_msi_mask_irq(struct msi_desc *desc, u32 mask, u32 flag)
{
	u32 mask_bits = desc->masked;

	if (!desc->msi_attrib.maskbit)
		return 0;

	mask_bits &= ~mask;
	mask_bits |= flag;
	pci_write_config_dword(desc->dev, desc->mask_pos, mask_bits);

	return mask_bits;
}

__weak u32 arch_msi_mask_irq(struct msi_desc *desc, u32 mask, u32 flag)
{
	return default_msi_mask_irq(desc, mask, flag);
}

static void msi_mask_irq(struct msi_desc *desc, u32 mask, u32 flag)
{
	desc->masked = arch_msi_mask_irq(desc, mask, flag);
}

/*
 * This internal function does not flush PCI writes to the device.
 * All users must ensure that they read from the device before either
 * assuming that the device state is up to date, or returning out of this
 * file.  This saves a few milliseconds when initialising devices with lots
 * of MSI-X interrupts.
 */
u32 default_msix_mask_irq(struct msi_desc *desc, u32 flag)
{
	u32 mask_bits = desc->masked;
	unsigned offset = desc->msi_attrib.entry_nr * PCI_MSIX_ENTRY_SIZE +
						PCI_MSIX_ENTRY_VECTOR_CTRL;
	mask_bits &= ~PCI_MSIX_ENTRY_CTRL_MASKBIT;
	if (flag)
		mask_bits |= PCI_MSIX_ENTRY_CTRL_MASKBIT;
	writel(mask_bits, desc->mask_base + offset);

	return mask_bits;
}

__weak u32 arch_msix_mask_irq(struct msi_desc *desc, u32 flag)
{
	return default_msix_mask_irq(desc, flag);
}

<<<<<<< HEAD
=======
static void msix_mask_irq(struct msi_desc *desc, u32 flag)
{
	desc->masked = arch_msix_mask_irq(desc, flag);
}

>>>>>>> d8ec26d7
static void msi_set_mask_bit(struct irq_data *data, u32 flag)
{
	struct msi_desc *desc = irq_data_get_msi(data);

	if (desc->msi_attrib.is_msix) {
		msix_mask_irq(desc, flag);
		readl(desc->mask_base);		/* Flush write to device */
	} else {
		unsigned offset = data->irq - desc->dev->irq;
		msi_mask_irq(desc, 1 << offset, flag << offset);
	}
}

void mask_msi_irq(struct irq_data *data)
{
	msi_set_mask_bit(data, 1);
}

void unmask_msi_irq(struct irq_data *data)
{
	msi_set_mask_bit(data, 0);
}

void __read_msi_msg(struct msi_desc *entry, struct msi_msg *msg)
{
	BUG_ON(entry->dev->current_state != PCI_D0);

	if (entry->msi_attrib.is_msix) {
		void __iomem *base = entry->mask_base +
			entry->msi_attrib.entry_nr * PCI_MSIX_ENTRY_SIZE;

		msg->address_lo = readl(base + PCI_MSIX_ENTRY_LOWER_ADDR);
		msg->address_hi = readl(base + PCI_MSIX_ENTRY_UPPER_ADDR);
		msg->data = readl(base + PCI_MSIX_ENTRY_DATA);
	} else {
		struct pci_dev *dev = entry->dev;
		int pos = dev->msi_cap;
		u16 data;

		pci_read_config_dword(dev, pos + PCI_MSI_ADDRESS_LO,
				      &msg->address_lo);
		if (entry->msi_attrib.is_64) {
			pci_read_config_dword(dev, pos + PCI_MSI_ADDRESS_HI,
					      &msg->address_hi);
			pci_read_config_word(dev, pos + PCI_MSI_DATA_64, &data);
		} else {
			msg->address_hi = 0;
			pci_read_config_word(dev, pos + PCI_MSI_DATA_32, &data);
		}
		msg->data = data;
	}
}

void read_msi_msg(unsigned int irq, struct msi_msg *msg)
{
	struct msi_desc *entry = irq_get_msi_desc(irq);

	__read_msi_msg(entry, msg);
}

void __get_cached_msi_msg(struct msi_desc *entry, struct msi_msg *msg)
{
	/* Assert that the cache is valid, assuming that
	 * valid messages are not all-zeroes. */
	BUG_ON(!(entry->msg.address_hi | entry->msg.address_lo |
		 entry->msg.data));

	*msg = entry->msg;
}

void get_cached_msi_msg(unsigned int irq, struct msi_msg *msg)
{
	struct msi_desc *entry = irq_get_msi_desc(irq);

	__get_cached_msi_msg(entry, msg);
}

void __write_msi_msg(struct msi_desc *entry, struct msi_msg *msg)
{
	if (entry->dev->current_state != PCI_D0) {
		/* Don't touch the hardware now */
	} else if (entry->msi_attrib.is_msix) {
		void __iomem *base;
		base = entry->mask_base +
			entry->msi_attrib.entry_nr * PCI_MSIX_ENTRY_SIZE;

		writel(msg->address_lo, base + PCI_MSIX_ENTRY_LOWER_ADDR);
		writel(msg->address_hi, base + PCI_MSIX_ENTRY_UPPER_ADDR);
		writel(msg->data, base + PCI_MSIX_ENTRY_DATA);
	} else {
		struct pci_dev *dev = entry->dev;
		int pos = dev->msi_cap;
		u16 msgctl;

		pci_read_config_word(dev, pos + PCI_MSI_FLAGS, &msgctl);
		msgctl &= ~PCI_MSI_FLAGS_QSIZE;
		msgctl |= entry->msi_attrib.multiple << 4;
		pci_write_config_word(dev, pos + PCI_MSI_FLAGS, msgctl);

		pci_write_config_dword(dev, pos + PCI_MSI_ADDRESS_LO,
				       msg->address_lo);
		if (entry->msi_attrib.is_64) {
			pci_write_config_dword(dev, pos + PCI_MSI_ADDRESS_HI,
					       msg->address_hi);
			pci_write_config_word(dev, pos + PCI_MSI_DATA_64,
					      msg->data);
		} else {
			pci_write_config_word(dev, pos + PCI_MSI_DATA_32,
					      msg->data);
		}
	}
	entry->msg = *msg;
}

void write_msi_msg(unsigned int irq, struct msi_msg *msg)
{
	struct msi_desc *entry = irq_get_msi_desc(irq);

	__write_msi_msg(entry, msg);
}

static void free_msi_irqs(struct pci_dev *dev)
{
	struct msi_desc *entry, *tmp;

	list_for_each_entry(entry, &dev->msi_list, list) {
		int i, nvec;
		if (!entry->irq)
			continue;
		if (entry->nvec_used)
			nvec = entry->nvec_used;
		else
			nvec = 1 << entry->msi_attrib.multiple;
		for (i = 0; i < nvec; i++)
			BUG_ON(irq_has_action(entry->irq + i));
	}

	arch_teardown_msi_irqs(dev);

	list_for_each_entry_safe(entry, tmp, &dev->msi_list, list) {
		if (entry->msi_attrib.is_msix) {
			if (list_is_last(&entry->list, &dev->msi_list))
				iounmap(entry->mask_base);
		}

		/*
		 * Its possible that we get into this path
		 * When populate_msi_sysfs fails, which means the entries
		 * were not registered with sysfs.  In that case don't
		 * unregister them.
		 */
		if (entry->kobj.parent) {
			kobject_del(&entry->kobj);
			kobject_put(&entry->kobj);
		}

		list_del(&entry->list);
		kfree(entry);
	}
}

static struct msi_desc *alloc_msi_entry(struct pci_dev *dev)
{
	struct msi_desc *desc = kzalloc(sizeof(*desc), GFP_KERNEL);
	if (!desc)
		return NULL;

	INIT_LIST_HEAD(&desc->list);
	desc->dev = dev;

	return desc;
}

static void pci_intx_for_msi(struct pci_dev *dev, int enable)
{
	if (!(dev->dev_flags & PCI_DEV_FLAGS_MSI_INTX_DISABLE_BUG))
		pci_intx(dev, enable);
}

static void __pci_restore_msi_state(struct pci_dev *dev)
{
	u16 control;
	struct msi_desc *entry;

	if (!dev->msi_enabled)
		return;

	entry = irq_get_msi_desc(dev->irq);

	pci_intx_for_msi(dev, 0);
	msi_set_enable(dev, 0);
	arch_restore_msi_irqs(dev, dev->irq);

	pci_read_config_word(dev, dev->msi_cap + PCI_MSI_FLAGS, &control);
	msi_mask_irq(entry, msi_capable_mask(control), entry->masked);
	control &= ~PCI_MSI_FLAGS_QSIZE;
	control |= (entry->msi_attrib.multiple << 4) | PCI_MSI_FLAGS_ENABLE;
	pci_write_config_word(dev, dev->msi_cap + PCI_MSI_FLAGS, control);
}

static void __pci_restore_msix_state(struct pci_dev *dev)
{
	struct msi_desc *entry;
	u16 control;

	if (!dev->msix_enabled)
		return;
	BUG_ON(list_empty(&dev->msi_list));
	entry = list_first_entry(&dev->msi_list, struct msi_desc, list);
	pci_read_config_word(dev, dev->msix_cap + PCI_MSIX_FLAGS, &control);

	/* route the table */
	pci_intx_for_msi(dev, 0);
	control |= PCI_MSIX_FLAGS_ENABLE | PCI_MSIX_FLAGS_MASKALL;
	pci_write_config_word(dev, dev->msix_cap + PCI_MSIX_FLAGS, control);

	list_for_each_entry(entry, &dev->msi_list, list) {
		arch_restore_msi_irqs(dev, entry->irq);
		msix_mask_irq(entry, entry->masked);
	}

	control &= ~PCI_MSIX_FLAGS_MASKALL;
	pci_write_config_word(dev, dev->msix_cap + PCI_MSIX_FLAGS, control);
}

void pci_restore_msi_state(struct pci_dev *dev)
{
	__pci_restore_msi_state(dev);
	__pci_restore_msix_state(dev);
}
EXPORT_SYMBOL_GPL(pci_restore_msi_state);


#define to_msi_attr(obj) container_of(obj, struct msi_attribute, attr)
#define to_msi_desc(obj) container_of(obj, struct msi_desc, kobj)

struct msi_attribute {
	struct attribute        attr;
	ssize_t (*show)(struct msi_desc *entry, struct msi_attribute *attr,
			char *buf);
	ssize_t (*store)(struct msi_desc *entry, struct msi_attribute *attr,
			 const char *buf, size_t count);
};

static ssize_t show_msi_mode(struct msi_desc *entry, struct msi_attribute *atr,
			     char *buf)
{
	return sprintf(buf, "%s\n", entry->msi_attrib.is_msix ? "msix" : "msi");
}

static ssize_t msi_irq_attr_show(struct kobject *kobj,
				 struct attribute *attr, char *buf)
{
	struct msi_attribute *attribute = to_msi_attr(attr);
	struct msi_desc *entry = to_msi_desc(kobj);

	if (!attribute->show)
		return -EIO;

	return attribute->show(entry, attribute, buf);
}

static const struct sysfs_ops msi_irq_sysfs_ops = {
	.show = msi_irq_attr_show,
};

static struct msi_attribute mode_attribute =
	__ATTR(mode, S_IRUGO, show_msi_mode, NULL);


static struct attribute *msi_irq_default_attrs[] = {
	&mode_attribute.attr,
	NULL
};

static void msi_kobj_release(struct kobject *kobj)
{
	struct msi_desc *entry = to_msi_desc(kobj);

	pci_dev_put(entry->dev);
}

static struct kobj_type msi_irq_ktype = {
	.release = msi_kobj_release,
	.sysfs_ops = &msi_irq_sysfs_ops,
	.default_attrs = msi_irq_default_attrs,
};

static int populate_msi_sysfs(struct pci_dev *pdev)
{
	struct msi_desc *entry;
	struct kobject *kobj;
	int ret;
	int count = 0;

	pdev->msi_kset = kset_create_and_add("msi_irqs", NULL, &pdev->dev.kobj);
	if (!pdev->msi_kset)
		return -ENOMEM;

	list_for_each_entry(entry, &pdev->msi_list, list) {
		kobj = &entry->kobj;
		kobj->kset = pdev->msi_kset;
		pci_dev_get(pdev);
		ret = kobject_init_and_add(kobj, &msi_irq_ktype, NULL,
				     "%u", entry->irq);
		if (ret)
			goto out_unroll;

		count++;
	}

	return 0;

out_unroll:
	list_for_each_entry(entry, &pdev->msi_list, list) {
		if (!count)
			break;
		kobject_del(&entry->kobj);
		kobject_put(&entry->kobj);
		count--;
	}
	return ret;
}

/**
 * msi_capability_init - configure device's MSI capability structure
 * @dev: pointer to the pci_dev data structure of MSI device function
 * @nvec: number of interrupts to allocate
 *
 * Setup the MSI capability structure of the device with the requested
 * number of interrupts.  A return value of zero indicates the successful
 * setup of an entry with the new MSI irq.  A negative return value indicates
 * an error, and a positive return value indicates the number of interrupts
 * which could have been allocated.
 */
static int msi_capability_init(struct pci_dev *dev, int nvec)
{
	struct msi_desc *entry;
	int ret;
	u16 control;
	unsigned mask;

	msi_set_enable(dev, 0);	/* Disable MSI during set up */

	pci_read_config_word(dev, dev->msi_cap + PCI_MSI_FLAGS, &control);
	/* MSI Entry Initialization */
	entry = alloc_msi_entry(dev);
	if (!entry)
		return -ENOMEM;

	entry->msi_attrib.is_msix	= 0;
	entry->msi_attrib.is_64		= !!(control & PCI_MSI_FLAGS_64BIT);
	entry->msi_attrib.entry_nr	= 0;
	entry->msi_attrib.maskbit	= !!(control & PCI_MSI_FLAGS_MASKBIT);
	entry->msi_attrib.default_irq	= dev->irq;	/* Save IOAPIC IRQ */
	entry->msi_attrib.pos		= dev->msi_cap;

	if (control & PCI_MSI_FLAGS_64BIT)
		entry->mask_pos = dev->msi_cap + PCI_MSI_MASK_64;
	else
		entry->mask_pos = dev->msi_cap + PCI_MSI_MASK_32;
	/* All MSIs are unmasked by default, Mask them all */
	if (entry->msi_attrib.maskbit)
		pci_read_config_dword(dev, entry->mask_pos, &entry->masked);
	mask = msi_capable_mask(control);
	msi_mask_irq(entry, mask, mask);

	list_add_tail(&entry->list, &dev->msi_list);

	/* Configure MSI capability structure */
	ret = arch_setup_msi_irqs(dev, nvec, PCI_CAP_ID_MSI);
	if (ret) {
		msi_mask_irq(entry, mask, ~mask);
		free_msi_irqs(dev);
		return ret;
	}

	ret = populate_msi_sysfs(dev);
	if (ret) {
		msi_mask_irq(entry, mask, ~mask);
		free_msi_irqs(dev);
		return ret;
	}

	/* Set MSI enabled bits	 */
	pci_intx_for_msi(dev, 0);
	msi_set_enable(dev, 1);
	dev->msi_enabled = 1;

	dev->irq = entry->irq;
	return 0;
}

static void __iomem *msix_map_region(struct pci_dev *dev, unsigned nr_entries)
{
	resource_size_t phys_addr;
	u32 table_offset;
	u8 bir;

	pci_read_config_dword(dev, dev->msix_cap + PCI_MSIX_TABLE,
			      &table_offset);
	bir = (u8)(table_offset & PCI_MSIX_TABLE_BIR);
	table_offset &= PCI_MSIX_TABLE_OFFSET;
	phys_addr = pci_resource_start(dev, bir) + table_offset;

	return ioremap_nocache(phys_addr, nr_entries * PCI_MSIX_ENTRY_SIZE);
}

static int msix_setup_entries(struct pci_dev *dev, void __iomem *base,
			      struct msix_entry *entries, int nvec)
{
	struct msi_desc *entry;
	int i;

	for (i = 0; i < nvec; i++) {
		entry = alloc_msi_entry(dev);
		if (!entry) {
			if (!i)
				iounmap(base);
			else
				free_msi_irqs(dev);
			/* No enough memory. Don't try again */
			return -ENOMEM;
		}

		entry->msi_attrib.is_msix	= 1;
		entry->msi_attrib.is_64		= 1;
		entry->msi_attrib.entry_nr	= entries[i].entry;
		entry->msi_attrib.default_irq	= dev->irq;
		entry->msi_attrib.pos		= dev->msix_cap;
		entry->mask_base		= base;

		list_add_tail(&entry->list, &dev->msi_list);
	}

	return 0;
}

static void msix_program_entries(struct pci_dev *dev,
				 struct msix_entry *entries)
{
	struct msi_desc *entry;
	int i = 0;

	list_for_each_entry(entry, &dev->msi_list, list) {
		int offset = entries[i].entry * PCI_MSIX_ENTRY_SIZE +
						PCI_MSIX_ENTRY_VECTOR_CTRL;

		entries[i].vector = entry->irq;
		irq_set_msi_desc(entry->irq, entry);
		entry->masked = readl(entry->mask_base + offset);
		msix_mask_irq(entry, 1);
		i++;
	}
}

/**
 * msix_capability_init - configure device's MSI-X capability
 * @dev: pointer to the pci_dev data structure of MSI-X device function
 * @entries: pointer to an array of struct msix_entry entries
 * @nvec: number of @entries
 *
 * Setup the MSI-X capability structure of device function with a
 * single MSI-X irq. A return of zero indicates the successful setup of
 * requested MSI-X entries with allocated irqs or non-zero for otherwise.
 **/
static int msix_capability_init(struct pci_dev *dev,
				struct msix_entry *entries, int nvec)
{
	int ret;
	u16 control;
	void __iomem *base;

	pci_read_config_word(dev, dev->msix_cap + PCI_MSIX_FLAGS, &control);

	/* Ensure MSI-X is disabled while it is set up */
	control &= ~PCI_MSIX_FLAGS_ENABLE;
	pci_write_config_word(dev, dev->msix_cap + PCI_MSIX_FLAGS, control);

	/* Request & Map MSI-X table region */
	base = msix_map_region(dev, msix_table_size(control));
	if (!base)
		return -ENOMEM;

	ret = msix_setup_entries(dev, base, entries, nvec);
	if (ret)
		return ret;

	ret = arch_setup_msi_irqs(dev, nvec, PCI_CAP_ID_MSIX);
	if (ret)
		goto error;

	/*
	 * Some devices require MSI-X to be enabled before we can touch the
	 * MSI-X registers.  We need to mask all the vectors to prevent
	 * interrupts coming in before they're fully set up.
	 */
	control |= PCI_MSIX_FLAGS_MASKALL | PCI_MSIX_FLAGS_ENABLE;
	pci_write_config_word(dev, dev->msix_cap + PCI_MSIX_FLAGS, control);

	msix_program_entries(dev, entries);

	ret = populate_msi_sysfs(dev);
	if (ret) {
		ret = 0;
		goto error;
	}

	/* Set MSI-X enabled bits and unmask the function */
	pci_intx_for_msi(dev, 0);
	dev->msix_enabled = 1;

	control &= ~PCI_MSIX_FLAGS_MASKALL;
	pci_write_config_word(dev, dev->msix_cap + PCI_MSIX_FLAGS, control);

	return 0;

error:
	if (ret < 0) {
		/*
		 * If we had some success, report the number of irqs
		 * we succeeded in setting up.
		 */
		struct msi_desc *entry;
		int avail = 0;

		list_for_each_entry(entry, &dev->msi_list, list) {
			if (entry->irq != 0)
				avail++;
		}
		if (avail != 0)
			ret = avail;
	}

	free_msi_irqs(dev);

	return ret;
}

/**
 * pci_msi_check_device - check whether MSI may be enabled on a device
 * @dev: pointer to the pci_dev data structure of MSI device function
 * @nvec: how many MSIs have been requested ?
 * @type: are we checking for MSI or MSI-X ?
 *
 * Look at global flags, the device itself, and its parent buses
 * to determine if MSI/-X are supported for the device. If MSI/-X is
 * supported return 0, else return an error code.
 **/
static int pci_msi_check_device(struct pci_dev *dev, int nvec, int type)
{
	struct pci_bus *bus;
	int ret;

	/* MSI must be globally enabled and supported by the device */
	if (!pci_msi_enable || !dev || dev->no_msi)
		return -EINVAL;

	/*
	 * You can't ask to have 0 or less MSIs configured.
	 *  a) it's stupid ..
	 *  b) the list manipulation code assumes nvec >= 1.
	 */
	if (nvec < 1)
		return -ERANGE;

	/*
	 * Any bridge which does NOT route MSI transactions from its
	 * secondary bus to its primary bus must set NO_MSI flag on
	 * the secondary pci_bus.
	 * We expect only arch-specific PCI host bus controller driver
	 * or quirks for specific PCI bridges to be setting NO_MSI.
	 */
	for (bus = dev->bus; bus; bus = bus->parent)
		if (bus->bus_flags & PCI_BUS_FLAGS_NO_MSI)
			return -EINVAL;

	ret = arch_msi_check_device(dev, nvec, type);
	if (ret)
		return ret;

	return 0;
}

/**
 * pci_enable_msi_block - configure device's MSI capability structure
 * @dev: device to configure
 * @nvec: number of interrupts to configure
 *
 * Allocate IRQs for a device with the MSI capability.
 * This function returns a negative errno if an error occurs.  If it
 * is unable to allocate the number of interrupts requested, it returns
 * the number of interrupts it might be able to allocate.  If it successfully
 * allocates at least the number of interrupts requested, it returns 0 and
 * updates the @dev's irq member to the lowest new interrupt number; the
 * other interrupt numbers allocated to this device are consecutive.
 */
int pci_enable_msi_block(struct pci_dev *dev, unsigned int nvec)
{
	int status, maxvec;
	u16 msgctl;

	if (!dev->msi_cap || dev->current_state != PCI_D0)
		return -EINVAL;

	pci_read_config_word(dev, dev->msi_cap + PCI_MSI_FLAGS, &msgctl);
	maxvec = 1 << ((msgctl & PCI_MSI_FLAGS_QMASK) >> 1);
	if (nvec > maxvec)
		return maxvec;

	status = pci_msi_check_device(dev, nvec, PCI_CAP_ID_MSI);
	if (status)
		return status;

	WARN_ON(!!dev->msi_enabled);

	/* Check whether driver already requested MSI-X irqs */
	if (dev->msix_enabled) {
		dev_info(&dev->dev, "can't enable MSI "
			 "(MSI-X already enabled)\n");
		return -EINVAL;
	}

	status = msi_capability_init(dev, nvec);
	return status;
}
EXPORT_SYMBOL(pci_enable_msi_block);

int pci_enable_msi_block_auto(struct pci_dev *dev, unsigned int *maxvec)
{
	int ret, nvec;
	u16 msgctl;

	if (!dev->msi_cap || dev->current_state != PCI_D0)
		return -EINVAL;

	pci_read_config_word(dev, dev->msi_cap + PCI_MSI_FLAGS, &msgctl);
	ret = 1 << ((msgctl & PCI_MSI_FLAGS_QMASK) >> 1);

	if (maxvec)
		*maxvec = ret;

	do {
		nvec = ret;
		ret = pci_enable_msi_block(dev, nvec);
	} while (ret > 0);

	if (ret < 0)
		return ret;
	return nvec;
}
EXPORT_SYMBOL(pci_enable_msi_block_auto);

void pci_msi_shutdown(struct pci_dev *dev)
{
	struct msi_desc *desc;
	u32 mask;
	u16 ctrl;

	if (!pci_msi_enable || !dev || !dev->msi_enabled)
		return;

	BUG_ON(list_empty(&dev->msi_list));
	desc = list_first_entry(&dev->msi_list, struct msi_desc, list);

	msi_set_enable(dev, 0);
	pci_intx_for_msi(dev, 1);
	dev->msi_enabled = 0;

	/* Return the device with MSI unmasked as initial states */
	pci_read_config_word(dev, dev->msi_cap + PCI_MSI_FLAGS, &ctrl);
	mask = msi_capable_mask(ctrl);
	/* Keep cached state to be restored */
	arch_msi_mask_irq(desc, mask, ~mask);

	/* Restore dev->irq to its default pin-assertion irq */
	dev->irq = desc->msi_attrib.default_irq;
}

void pci_disable_msi(struct pci_dev *dev)
{
	if (!pci_msi_enable || !dev || !dev->msi_enabled)
		return;

	pci_msi_shutdown(dev);
	free_msi_irqs(dev);
	kset_unregister(dev->msi_kset);
	dev->msi_kset = NULL;
}
EXPORT_SYMBOL(pci_disable_msi);

/**
 * pci_msix_table_size - return the number of device's MSI-X table entries
 * @dev: pointer to the pci_dev data structure of MSI-X device function
 */
int pci_msix_table_size(struct pci_dev *dev)
{
	u16 control;

	if (!dev->msix_cap)
		return 0;

	pci_read_config_word(dev, dev->msix_cap + PCI_MSIX_FLAGS, &control);
	return msix_table_size(control);
}

/**
 * pci_enable_msix - configure device's MSI-X capability structure
 * @dev: pointer to the pci_dev data structure of MSI-X device function
 * @entries: pointer to an array of MSI-X entries
 * @nvec: number of MSI-X irqs requested for allocation by device driver
 *
 * Setup the MSI-X capability structure of device function with the number
 * of requested irqs upon its software driver call to request for
 * MSI-X mode enabled on its hardware device function. A return of zero
 * indicates the successful configuration of MSI-X capability structure
 * with new allocated MSI-X irqs. A return of < 0 indicates a failure.
 * Or a return of > 0 indicates that driver request is exceeding the number
 * of irqs or MSI-X vectors available. Driver should use the returned value to
 * re-send its request.
 **/
int pci_enable_msix(struct pci_dev *dev, struct msix_entry *entries, int nvec)
{
	int status, nr_entries;
	int i, j;

	if (!entries || !dev->msix_cap || dev->current_state != PCI_D0)
		return -EINVAL;

	status = pci_msi_check_device(dev, nvec, PCI_CAP_ID_MSIX);
	if (status)
		return status;

	nr_entries = pci_msix_table_size(dev);
	if (nvec > nr_entries)
		return nr_entries;

	/* Check for any invalid entries */
	for (i = 0; i < nvec; i++) {
		if (entries[i].entry >= nr_entries)
			return -EINVAL;		/* invalid entry */
		for (j = i + 1; j < nvec; j++) {
			if (entries[i].entry == entries[j].entry)
				return -EINVAL;	/* duplicate entry */
		}
	}
	WARN_ON(!!dev->msix_enabled);

	/* Check whether driver already requested for MSI irq */
	if (dev->msi_enabled) {
		dev_info(&dev->dev, "can't enable MSI-X "
		       "(MSI IRQ already assigned)\n");
		return -EINVAL;
	}
	status = msix_capability_init(dev, entries, nvec);
	return status;
}
EXPORT_SYMBOL(pci_enable_msix);

void pci_msix_shutdown(struct pci_dev *dev)
{
	struct msi_desc *entry;

	if (!pci_msi_enable || !dev || !dev->msix_enabled)
		return;

	/* Return the device with MSI-X masked as initial states */
	list_for_each_entry(entry, &dev->msi_list, list) {
		/* Keep cached states to be restored */
		arch_msix_mask_irq(entry, 1);
	}

	msix_set_enable(dev, 0);
	pci_intx_for_msi(dev, 1);
	dev->msix_enabled = 0;
}

void pci_disable_msix(struct pci_dev *dev)
{
	if (!pci_msi_enable || !dev || !dev->msix_enabled)
		return;

	pci_msix_shutdown(dev);
	free_msi_irqs(dev);
	kset_unregister(dev->msi_kset);
	dev->msi_kset = NULL;
}
EXPORT_SYMBOL(pci_disable_msix);

/**
 * msi_remove_pci_irq_vectors - reclaim MSI(X) irqs to unused state
 * @dev: pointer to the pci_dev data structure of MSI(X) device function
 *
 * Being called during hotplug remove, from which the device function
 * is hot-removed. All previous assigned MSI/MSI-X irqs, if
 * allocated for this device function, are reclaimed to unused state,
 * which may be used later on.
 **/
void msi_remove_pci_irq_vectors(struct pci_dev *dev)
{
	if (!pci_msi_enable || !dev)
		return;

	if (dev->msi_enabled || dev->msix_enabled)
		free_msi_irqs(dev);
}

void pci_no_msi(void)
{
	pci_msi_enable = 0;
}

/**
 * pci_msi_enabled - is MSI enabled?
 *
 * Returns true if MSI has not been disabled by the command-line option
 * pci=nomsi.
 **/
int pci_msi_enabled(void)
{
	return pci_msi_enable;
}
EXPORT_SYMBOL(pci_msi_enabled);

void pci_msi_init_pci_dev(struct pci_dev *dev)
{
	INIT_LIST_HEAD(&dev->msi_list);

	/* Disable the msi hardware to avoid screaming interrupts
	 * during boot.  This is the power on reset default so
	 * usually this should be a noop.
	 */
	dev->msi_cap = pci_find_capability(dev, PCI_CAP_ID_MSI);
	if (dev->msi_cap)
		msi_set_enable(dev, 0);

	dev->msix_cap = pci_find_capability(dev, PCI_CAP_ID_MSIX);
	if (dev->msix_cap)
		msix_set_enable(dev, 0);
}<|MERGE_RESOLUTION|>--- conflicted
+++ resolved
@@ -234,14 +234,11 @@
 	return default_msix_mask_irq(desc, flag);
 }
 
-<<<<<<< HEAD
-=======
 static void msix_mask_irq(struct msi_desc *desc, u32 flag)
 {
 	desc->masked = arch_msix_mask_irq(desc, flag);
 }
 
->>>>>>> d8ec26d7
 static void msi_set_mask_bit(struct irq_data *data, u32 flag)
 {
 	struct msi_desc *desc = irq_data_get_msi(data);
