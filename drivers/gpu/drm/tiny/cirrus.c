--- conflicted
+++ resolved
@@ -508,15 +508,10 @@
 
 	cirrus_mode_set(cirrus, &crtc_state->mode);
 
-<<<<<<< HEAD
-	if (state->fb && drm_atomic_helper_damage_merged(old_state, state, &rect))
-		cirrus_fb_blit_rect(state->fb, &shadow_plane_state->data[0], &rect);
-=======
 	/* Unblank (needed on S3 resume, vgabios doesn't do it then) */
 	outb(VGA_AR_ENABLE_DISPLAY, VGA_ATT_W);
 
 	drm_dev_exit(idx);
->>>>>>> b24343ea
 }
 
 static const struct drm_crtc_helper_funcs cirrus_crtc_helper_funcs = {
