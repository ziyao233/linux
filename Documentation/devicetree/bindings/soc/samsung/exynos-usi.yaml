--- conflicted
+++ resolved
@@ -77,11 +77,7 @@
     description: Child node describing underlying UART/serial
 
   "^spi@[0-9a-f]+$":
-<<<<<<< HEAD
-    type: object
-=======
     $ref: /schemas/spi/samsung,spi.yaml
->>>>>>> 88084a3d
     description: Child node describing underlying SPI
 
 required:
