# SPDX-License-Identifier: GPL-2.0
INCLUDES := -I../include -I../../ $(KHDR_INCLUDES)
<<<<<<< HEAD
CFLAGS := $(CFLAGS) -g -O2 -Wall -D_GNU_SOURCE= -pthread $(INCLUDES) $(KHDR_INCLUDES)
=======
CFLAGS := $(CFLAGS) -g -O2 -Wall -pthread $(INCLUDES) $(KHDR_INCLUDES)
>>>>>>> 8400291e
LDLIBS := -lpthread -lrt

LOCAL_HDRS := \
	../include/futextest.h \
	../include/atomic.h \
	../include/logging.h
TEST_GEN_PROGS := \
	futex_wait_timeout \
	futex_wait_wouldblock \
	futex_requeue_pi \
	futex_requeue_pi_signal_restart \
	futex_requeue_pi_mismatched_ops \
	futex_wait_uninitialized_heap \
	futex_wait_private_mapped_file \
	futex_wait \
	futex_requeue \
	futex_waitv

TEST_PROGS := run.sh

top_srcdir = ../../../../..
DEFAULT_INSTALL_HDR_PATH := 1
include ../../lib.mk<|MERGE_RESOLUTION|>--- conflicted
+++ resolved
@@ -1,10 +1,6 @@
 # SPDX-License-Identifier: GPL-2.0
 INCLUDES := -I../include -I../../ $(KHDR_INCLUDES)
-<<<<<<< HEAD
-CFLAGS := $(CFLAGS) -g -O2 -Wall -D_GNU_SOURCE= -pthread $(INCLUDES) $(KHDR_INCLUDES)
-=======
 CFLAGS := $(CFLAGS) -g -O2 -Wall -pthread $(INCLUDES) $(KHDR_INCLUDES)
->>>>>>> 8400291e
 LDLIBS := -lpthread -lrt
 
 LOCAL_HDRS := \
