--- conflicted
+++ resolved
@@ -744,12 +744,8 @@
 	pud = pudp_get(pudp);
 	if (pud_none(pud))
 		goto not_found;
-<<<<<<< HEAD
-	if (IS_ENABLED(CONFIG_PGTABLE_HAS_HUGE_LEAVES) && pud_leaf(pud)) {
-=======
 	if (IS_ENABLED(CONFIG_PGTABLE_HAS_HUGE_LEAVES) &&
 	    (!pud_present(pud) || pud_leaf(pud))) {
->>>>>>> e8a05819
 		ptl = pud_lock(vma->vm_mm, pudp);
 		pud = pudp_get(pudp);
 
@@ -758,13 +754,10 @@
 		fw->pudp = pudp;
 		fw->pud = pud;
 
-<<<<<<< HEAD
-=======
 		/*
 		 * TODO: FW_MIGRATION support for PUD migration entries
 		 * once there are relevant users.
 		 */
->>>>>>> e8a05819
 		if (!pud_present(pud) || pud_devmap(pud) || pud_special(pud)) {
 			spin_unlock(ptl);
 			goto not_found;
@@ -781,21 +774,13 @@
 	}
 
 pmd_table:
-<<<<<<< HEAD
-	VM_WARN_ON_ONCE(pud_leaf(*pudp));
-=======
 	VM_WARN_ON_ONCE(!pud_present(pud) || pud_leaf(pud));
->>>>>>> e8a05819
 	pmdp = pmd_offset(pudp, addr);
 	pmd = pmdp_get_lockless(pmdp);
 	if (pmd_none(pmd))
 		goto not_found;
-<<<<<<< HEAD
-	if (IS_ENABLED(CONFIG_PGTABLE_HAS_HUGE_LEAVES) && pmd_leaf(pmd)) {
-=======
 	if (IS_ENABLED(CONFIG_PGTABLE_HAS_HUGE_LEAVES) &&
 	    (!pmd_present(pmd) || pmd_leaf(pmd))) {
->>>>>>> e8a05819
 		ptl = pmd_lock(vma->vm_mm, pmdp);
 		pmd = pmdp_get(pmdp);
 
@@ -807,11 +792,7 @@
 		if (pmd_none(pmd)) {
 			spin_unlock(ptl);
 			goto not_found;
-<<<<<<< HEAD
-		} else if (!pmd_leaf(pmd)) {
-=======
 		} else if (pmd_present(pmd) && !pmd_leaf(pmd)) {
->>>>>>> e8a05819
 			spin_unlock(ptl);
 			goto pte_table;
 		} else if (pmd_present(pmd)) {
@@ -837,11 +818,7 @@
 	}
 
 pte_table:
-<<<<<<< HEAD
-	VM_WARN_ON_ONCE(pmd_leaf(pmdp_get_lockless(pmdp)));
-=======
 	VM_WARN_ON_ONCE(!pmd_present(pmd) || pmd_leaf(pmd));
->>>>>>> e8a05819
 	ptep = pte_offset_map_lock(vma->vm_mm, pmdp, addr, &ptl);
 	if (!ptep)
 		goto not_found;
