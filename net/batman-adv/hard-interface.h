--- conflicted
+++ resolved
@@ -43,8 +43,6 @@
 {
 	if (atomic_dec_and_test(&hard_iface->refcount))
 		call_rcu(&hard_iface->rcu, hardif_free_rcu);
-<<<<<<< HEAD
-=======
 }
 
 static inline struct hard_iface *primary_if_get_selected(
@@ -63,7 +61,6 @@
 out:
 	rcu_read_unlock();
 	return hard_iface;
->>>>>>> d762f438
 }
 
 #endif /* _NET_BATMAN_ADV_HARD_INTERFACE_H_ */