/*
 * This file contains helper code to handle channel
 * settings and keeping track of what is possible at
 * any point in time.
 *
 * Copyright 2009	Johannes Berg <johannes@sipsolutions.net>
 */

#include <linux/export.h>
#include <net/cfg80211.h>
#include "core.h"
#include "rdev-ops.h"

void cfg80211_chandef_create(struct cfg80211_chan_def *chandef,
			     struct ieee80211_channel *chan,
			     enum nl80211_channel_type chan_type)
{
	if (WARN_ON(!chan))
		return;

	chandef->chan = chan;
	chandef->center_freq2 = 0;

	switch (chan_type) {
	case NL80211_CHAN_NO_HT:
		chandef->width = NL80211_CHAN_WIDTH_20_NOHT;
		chandef->center_freq1 = chan->center_freq;
		break;
	case NL80211_CHAN_HT20:
		chandef->width = NL80211_CHAN_WIDTH_20;
		chandef->center_freq1 = chan->center_freq;
		break;
	case NL80211_CHAN_HT40PLUS:
		chandef->width = NL80211_CHAN_WIDTH_40;
		chandef->center_freq1 = chan->center_freq + 10;
		break;
	case NL80211_CHAN_HT40MINUS:
		chandef->width = NL80211_CHAN_WIDTH_40;
		chandef->center_freq1 = chan->center_freq - 10;
		break;
	default:
		WARN_ON(1);
	}
}
EXPORT_SYMBOL(cfg80211_chandef_create);

bool cfg80211_chandef_valid(const struct cfg80211_chan_def *chandef)
{
	u32 control_freq;

	if (!chandef->chan)
		return false;

	control_freq = chandef->chan->center_freq;

	switch (chandef->width) {
	case NL80211_CHAN_WIDTH_5:
	case NL80211_CHAN_WIDTH_10:
	case NL80211_CHAN_WIDTH_20:
	case NL80211_CHAN_WIDTH_20_NOHT:
		if (chandef->center_freq1 != control_freq)
			return false;
		if (chandef->center_freq2)
			return false;
		break;
	case NL80211_CHAN_WIDTH_40:
		if (chandef->center_freq1 != control_freq + 10 &&
		    chandef->center_freq1 != control_freq - 10)
			return false;
		if (chandef->center_freq2)
			return false;
		break;
	case NL80211_CHAN_WIDTH_80P80:
		if (chandef->center_freq1 != control_freq + 30 &&
		    chandef->center_freq1 != control_freq + 10 &&
		    chandef->center_freq1 != control_freq - 10 &&
		    chandef->center_freq1 != control_freq - 30)
			return false;
		if (!chandef->center_freq2)
			return false;
		/* adjacent is not allowed -- that's a 160 MHz channel */
		if (chandef->center_freq1 - chandef->center_freq2 == 80 ||
		    chandef->center_freq2 - chandef->center_freq1 == 80)
			return false;
		break;
	case NL80211_CHAN_WIDTH_80:
		if (chandef->center_freq1 != control_freq + 30 &&
		    chandef->center_freq1 != control_freq + 10 &&
		    chandef->center_freq1 != control_freq - 10 &&
		    chandef->center_freq1 != control_freq - 30)
			return false;
		if (chandef->center_freq2)
			return false;
		break;
	case NL80211_CHAN_WIDTH_160:
		if (chandef->center_freq1 != control_freq + 70 &&
		    chandef->center_freq1 != control_freq + 50 &&
		    chandef->center_freq1 != control_freq + 30 &&
		    chandef->center_freq1 != control_freq + 10 &&
		    chandef->center_freq1 != control_freq - 10 &&
		    chandef->center_freq1 != control_freq - 30 &&
		    chandef->center_freq1 != control_freq - 50 &&
		    chandef->center_freq1 != control_freq - 70)
			return false;
		if (chandef->center_freq2)
			return false;
		break;
	default:
		return false;
	}

	return true;
}
EXPORT_SYMBOL(cfg80211_chandef_valid);

static void chandef_primary_freqs(const struct cfg80211_chan_def *c,
				  int *pri40, int *pri80)
{
	int tmp;

	switch (c->width) {
	case NL80211_CHAN_WIDTH_40:
		*pri40 = c->center_freq1;
		*pri80 = 0;
		break;
	case NL80211_CHAN_WIDTH_80:
	case NL80211_CHAN_WIDTH_80P80:
		*pri80 = c->center_freq1;
		/* n_P20 */
		tmp = (30 + c->chan->center_freq - c->center_freq1)/20;
		/* n_P40 */
		tmp /= 2;
		/* freq_P40 */
		*pri40 = c->center_freq1 - 20 + 40 * tmp;
		break;
	case NL80211_CHAN_WIDTH_160:
		/* n_P20 */
		tmp = (70 + c->chan->center_freq - c->center_freq1)/20;
		/* n_P40 */
		tmp /= 2;
		/* freq_P40 */
		*pri40 = c->center_freq1 - 60 + 40 * tmp;
		/* n_P80 */
		tmp /= 2;
		*pri80 = c->center_freq1 - 40 + 80 * tmp;
		break;
	default:
		WARN_ON_ONCE(1);
	}
}

static int cfg80211_chandef_get_width(const struct cfg80211_chan_def *c)
{
	int width;

	switch (c->width) {
	case NL80211_CHAN_WIDTH_5:
		width = 5;
		break;
	case NL80211_CHAN_WIDTH_10:
		width = 10;
		break;
	case NL80211_CHAN_WIDTH_20:
	case NL80211_CHAN_WIDTH_20_NOHT:
		width = 20;
		break;
	case NL80211_CHAN_WIDTH_40:
		width = 40;
		break;
	case NL80211_CHAN_WIDTH_80P80:
	case NL80211_CHAN_WIDTH_80:
		width = 80;
		break;
	case NL80211_CHAN_WIDTH_160:
		width = 160;
		break;
	default:
		WARN_ON_ONCE(1);
		return -1;
	}
	return width;
}

const struct cfg80211_chan_def *
cfg80211_chandef_compatible(const struct cfg80211_chan_def *c1,
			    const struct cfg80211_chan_def *c2)
{
	u32 c1_pri40, c1_pri80, c2_pri40, c2_pri80;

	/* If they are identical, return */
	if (cfg80211_chandef_identical(c1, c2))
		return c1;

	/* otherwise, must have same control channel */
	if (c1->chan != c2->chan)
		return NULL;

	/*
	 * If they have the same width, but aren't identical,
	 * then they can't be compatible.
	 */
	if (c1->width == c2->width)
		return NULL;

	/*
	 * can't be compatible if one of them is 5 or 10 MHz,
	 * but they don't have the same width.
	 */
	if (c1->width == NL80211_CHAN_WIDTH_5 ||
	    c1->width == NL80211_CHAN_WIDTH_10 ||
	    c2->width == NL80211_CHAN_WIDTH_5 ||
	    c2->width == NL80211_CHAN_WIDTH_10)
		return NULL;

	if (c1->width == NL80211_CHAN_WIDTH_20_NOHT ||
	    c1->width == NL80211_CHAN_WIDTH_20)
		return c2;

	if (c2->width == NL80211_CHAN_WIDTH_20_NOHT ||
	    c2->width == NL80211_CHAN_WIDTH_20)
		return c1;

	chandef_primary_freqs(c1, &c1_pri40, &c1_pri80);
	chandef_primary_freqs(c2, &c2_pri40, &c2_pri80);

	if (c1_pri40 != c2_pri40)
		return NULL;

	WARN_ON(!c1_pri80 && !c2_pri80);
	if (c1_pri80 && c2_pri80 && c1_pri80 != c2_pri80)
		return NULL;

	if (c1->width > c2->width)
		return c1;
	return c2;
}
EXPORT_SYMBOL(cfg80211_chandef_compatible);

static void cfg80211_set_chans_dfs_state(struct wiphy *wiphy, u32 center_freq,
					 u32 bandwidth,
					 enum nl80211_dfs_state dfs_state)
{
	struct ieee80211_channel *c;
	u32 freq;

	for (freq = center_freq - bandwidth/2 + 10;
	     freq <= center_freq + bandwidth/2 - 10;
	     freq += 20) {
		c = ieee80211_get_channel(wiphy, freq);
		if (!c || !(c->flags & IEEE80211_CHAN_RADAR))
			continue;

		c->dfs_state = dfs_state;
		c->dfs_state_entered = jiffies;
	}
}

void cfg80211_set_dfs_state(struct wiphy *wiphy,
			    const struct cfg80211_chan_def *chandef,
			    enum nl80211_dfs_state dfs_state)
{
	int width;

	if (WARN_ON(!cfg80211_chandef_valid(chandef)))
		return;

	width = cfg80211_chandef_get_width(chandef);
	if (width < 0)
		return;

	cfg80211_set_chans_dfs_state(wiphy, chandef->center_freq1,
				     width, dfs_state);

	if (!chandef->center_freq2)
		return;
	cfg80211_set_chans_dfs_state(wiphy, chandef->center_freq2,
				     width, dfs_state);
}

static u32 cfg80211_get_start_freq(u32 center_freq,
				   u32 bandwidth)
{
	u32 start_freq;

	if (bandwidth <= 20)
		start_freq = center_freq;
	else
		start_freq = center_freq - bandwidth/2 + 10;

	return start_freq;
}

static u32 cfg80211_get_end_freq(u32 center_freq,
				 u32 bandwidth)
{
	u32 end_freq;

	if (bandwidth <= 20)
		end_freq = center_freq;
	else
		end_freq = center_freq + bandwidth/2 - 10;

	return end_freq;
}

static int cfg80211_get_chans_dfs_required(struct wiphy *wiphy,
					    u32 center_freq,
					    u32 bandwidth)
{
	struct ieee80211_channel *c;
	u32 freq, start_freq, end_freq;

	start_freq = cfg80211_get_start_freq(center_freq, bandwidth);
	end_freq = cfg80211_get_end_freq(center_freq, bandwidth);

	for (freq = start_freq; freq <= end_freq; freq += 20) {
		c = ieee80211_get_channel(wiphy, freq);
		if (!c)
			return -EINVAL;

		if (c->flags & IEEE80211_CHAN_RADAR)
			return 1;
	}
	return 0;
}


int cfg80211_chandef_dfs_required(struct wiphy *wiphy,
				  const struct cfg80211_chan_def *chandef,
				  enum nl80211_iftype iftype)
{
	int width;
	int ret;

	if (WARN_ON(!cfg80211_chandef_valid(chandef)))
		return -EINVAL;

	switch (iftype) {
	case NL80211_IFTYPE_ADHOC:
	case NL80211_IFTYPE_AP:
	case NL80211_IFTYPE_P2P_GO:
	case NL80211_IFTYPE_MESH_POINT:
		width = cfg80211_chandef_get_width(chandef);
		if (width < 0)
			return -EINVAL;

		ret = cfg80211_get_chans_dfs_required(wiphy,
						      chandef->center_freq1,
						      width);
		if (ret < 0)
			return ret;
		else if (ret > 0)
			return BIT(chandef->width);

		if (!chandef->center_freq2)
			return 0;

		ret = cfg80211_get_chans_dfs_required(wiphy,
						      chandef->center_freq2,
						      width);
		if (ret < 0)
			return ret;
		else if (ret > 0)
			return BIT(chandef->width);

		break;
	case NL80211_IFTYPE_STATION:
	case NL80211_IFTYPE_P2P_CLIENT:
	case NL80211_IFTYPE_MONITOR:
	case NL80211_IFTYPE_AP_VLAN:
	case NL80211_IFTYPE_WDS:
	case NL80211_IFTYPE_P2P_DEVICE:
<<<<<<< HEAD
	case NL80211_IFTYPE_UNSPECIFIED:
		break;
=======
		break;
	case NL80211_IFTYPE_UNSPECIFIED:
>>>>>>> 03c44446
	case NUM_NL80211_IFTYPES:
		WARN_ON(1);
	}

	return 0;
}
EXPORT_SYMBOL(cfg80211_chandef_dfs_required);

static int cfg80211_get_chans_dfs_usable(struct wiphy *wiphy,
					 u32 center_freq,
					 u32 bandwidth)
{
	struct ieee80211_channel *c;
	u32 freq, start_freq, end_freq;
	int count = 0;

	start_freq = cfg80211_get_start_freq(center_freq, bandwidth);
	end_freq = cfg80211_get_end_freq(center_freq, bandwidth);

	/*
	 * Check entire range of channels for the bandwidth.
	 * Check all channels are DFS channels (DFS_USABLE or
	 * DFS_AVAILABLE). Return number of usable channels
	 * (require CAC). Allow DFS and non-DFS channel mix.
	 */
	for (freq = start_freq; freq <= end_freq; freq += 20) {
		c = ieee80211_get_channel(wiphy, freq);
		if (!c)
			return -EINVAL;

		if (c->flags & IEEE80211_CHAN_DISABLED)
			return -EINVAL;

		if (c->flags & IEEE80211_CHAN_RADAR) {
			if (c->dfs_state == NL80211_DFS_UNAVAILABLE)
				return -EINVAL;

			if (c->dfs_state == NL80211_DFS_USABLE)
				count++;
		}
	}

	return count;
}

bool cfg80211_chandef_dfs_usable(struct wiphy *wiphy,
				 const struct cfg80211_chan_def *chandef)
{
	int width;
	int r1, r2 = 0;

	if (WARN_ON(!cfg80211_chandef_valid(chandef)))
		return false;

	width = cfg80211_chandef_get_width(chandef);
	if (width < 0)
		return false;

	r1 = cfg80211_get_chans_dfs_usable(wiphy, chandef->center_freq1,
					  width);

	if (r1 < 0)
		return false;

	switch (chandef->width) {
	case NL80211_CHAN_WIDTH_80P80:
		WARN_ON(!chandef->center_freq2);
		r2 = cfg80211_get_chans_dfs_usable(wiphy,
						   chandef->center_freq2,
						   width);
		if (r2 < 0)
			return false;
		break;
	default:
		WARN_ON(chandef->center_freq2);
		break;
	}

	return (r1 + r2 > 0);
}


static bool cfg80211_get_chans_dfs_available(struct wiphy *wiphy,
					     u32 center_freq,
					     u32 bandwidth)
{
	struct ieee80211_channel *c;
	u32 freq, start_freq, end_freq;

	start_freq = cfg80211_get_start_freq(center_freq, bandwidth);
	end_freq = cfg80211_get_end_freq(center_freq, bandwidth);

	/*
	 * Check entire range of channels for the bandwidth.
	 * If any channel in between is disabled or has not
	 * had gone through CAC return false
	 */
	for (freq = start_freq; freq <= end_freq; freq += 20) {
		c = ieee80211_get_channel(wiphy, freq);
		if (!c)
			return false;

		if (c->flags & IEEE80211_CHAN_DISABLED)
			return false;

		if ((c->flags & IEEE80211_CHAN_RADAR)  &&
		    (c->dfs_state != NL80211_DFS_AVAILABLE))
			return false;
	}

	return true;
}

static bool cfg80211_chandef_dfs_available(struct wiphy *wiphy,
				const struct cfg80211_chan_def *chandef)
{
	int width;
	int r;

	if (WARN_ON(!cfg80211_chandef_valid(chandef)))
		return false;

	width = cfg80211_chandef_get_width(chandef);
	if (width < 0)
		return false;

	r = cfg80211_get_chans_dfs_available(wiphy, chandef->center_freq1,
					     width);

	/* If any of channels unavailable for cf1 just return */
	if (!r)
		return r;

	switch (chandef->width) {
	case NL80211_CHAN_WIDTH_80P80:
		WARN_ON(!chandef->center_freq2);
		r = cfg80211_get_chans_dfs_available(wiphy,
						     chandef->center_freq2,
						     width);
	default:
		WARN_ON(chandef->center_freq2);
		break;
	}

	return r;
}

static unsigned int cfg80211_get_chans_dfs_cac_time(struct wiphy *wiphy,
						    u32 center_freq,
						    u32 bandwidth)
{
	struct ieee80211_channel *c;
	u32 start_freq, end_freq, freq;
	unsigned int dfs_cac_ms = 0;

	start_freq = cfg80211_get_start_freq(center_freq, bandwidth);
	end_freq = cfg80211_get_end_freq(center_freq, bandwidth);

	for (freq = start_freq; freq <= end_freq; freq += 20) {
		c = ieee80211_get_channel(wiphy, freq);
		if (!c)
			return 0;

		if (c->flags & IEEE80211_CHAN_DISABLED)
			return 0;

		if (!(c->flags & IEEE80211_CHAN_RADAR))
			continue;

		if (c->dfs_cac_ms > dfs_cac_ms)
			dfs_cac_ms = c->dfs_cac_ms;
	}

	return dfs_cac_ms;
}

unsigned int
cfg80211_chandef_dfs_cac_time(struct wiphy *wiphy,
			      const struct cfg80211_chan_def *chandef)
{
	int width;
	unsigned int t1 = 0, t2 = 0;

	if (WARN_ON(!cfg80211_chandef_valid(chandef)))
		return 0;

	width = cfg80211_chandef_get_width(chandef);
	if (width < 0)
		return 0;

	t1 = cfg80211_get_chans_dfs_cac_time(wiphy,
					     chandef->center_freq1,
					     width);

	if (!chandef->center_freq2)
		return t1;

	t2 = cfg80211_get_chans_dfs_cac_time(wiphy,
					     chandef->center_freq2,
					     width);

	return max(t1, t2);
}

static bool cfg80211_secondary_chans_ok(struct wiphy *wiphy,
					u32 center_freq, u32 bandwidth,
					u32 prohibited_flags)
{
	struct ieee80211_channel *c;
	u32 freq, start_freq, end_freq;

	start_freq = cfg80211_get_start_freq(center_freq, bandwidth);
	end_freq = cfg80211_get_end_freq(center_freq, bandwidth);

	for (freq = start_freq; freq <= end_freq; freq += 20) {
		c = ieee80211_get_channel(wiphy, freq);
		if (!c || c->flags & prohibited_flags)
			return false;
	}

	return true;
}

bool cfg80211_chandef_usable(struct wiphy *wiphy,
			     const struct cfg80211_chan_def *chandef,
			     u32 prohibited_flags)
{
	struct ieee80211_sta_ht_cap *ht_cap;
	struct ieee80211_sta_vht_cap *vht_cap;
	u32 width, control_freq;

	if (WARN_ON(!cfg80211_chandef_valid(chandef)))
		return false;

	ht_cap = &wiphy->bands[chandef->chan->band]->ht_cap;
	vht_cap = &wiphy->bands[chandef->chan->band]->vht_cap;

	control_freq = chandef->chan->center_freq;

	switch (chandef->width) {
	case NL80211_CHAN_WIDTH_5:
		width = 5;
		break;
	case NL80211_CHAN_WIDTH_10:
		prohibited_flags |= IEEE80211_CHAN_NO_10MHZ;
		width = 10;
		break;
	case NL80211_CHAN_WIDTH_20:
		if (!ht_cap->ht_supported)
			return false;
	case NL80211_CHAN_WIDTH_20_NOHT:
		prohibited_flags |= IEEE80211_CHAN_NO_20MHZ;
		width = 20;
		break;
	case NL80211_CHAN_WIDTH_40:
		width = 40;
		if (!ht_cap->ht_supported)
			return false;
		if (!(ht_cap->cap & IEEE80211_HT_CAP_SUP_WIDTH_20_40) ||
		    ht_cap->cap & IEEE80211_HT_CAP_40MHZ_INTOLERANT)
			return false;
		if (chandef->center_freq1 < control_freq &&
		    chandef->chan->flags & IEEE80211_CHAN_NO_HT40MINUS)
			return false;
		if (chandef->center_freq1 > control_freq &&
		    chandef->chan->flags & IEEE80211_CHAN_NO_HT40PLUS)
			return false;
		break;
	case NL80211_CHAN_WIDTH_80P80:
		if (!(vht_cap->cap & IEEE80211_VHT_CAP_SUPP_CHAN_WIDTH_160_80PLUS80MHZ))
			return false;
	case NL80211_CHAN_WIDTH_80:
		if (!vht_cap->vht_supported)
			return false;
		prohibited_flags |= IEEE80211_CHAN_NO_80MHZ;
		width = 80;
		break;
	case NL80211_CHAN_WIDTH_160:
		if (!vht_cap->vht_supported)
			return false;
		if (!(vht_cap->cap & IEEE80211_VHT_CAP_SUPP_CHAN_WIDTH_160MHZ))
			return false;
		prohibited_flags |= IEEE80211_CHAN_NO_160MHZ;
		width = 160;
		break;
	default:
		WARN_ON_ONCE(1);
		return false;
	}

	/*
	 * TODO: What if there are only certain 80/160/80+80 MHz channels
	 *	 allowed by the driver, or only certain combinations?
	 *	 For 40 MHz the driver can set the NO_HT40 flags, but for
	 *	 80/160 MHz and in particular 80+80 MHz this isn't really
	 *	 feasible and we only have NO_80MHZ/NO_160MHZ so far but
	 *	 no way to cover 80+80 MHz or more complex restrictions.
	 *	 Note that such restrictions also need to be advertised to
	 *	 userspace, for example for P2P channel selection.
	 */

	if (width > 20)
		prohibited_flags |= IEEE80211_CHAN_NO_OFDM;

	/* 5 and 10 MHz are only defined for the OFDM PHY */
	if (width < 20)
		prohibited_flags |= IEEE80211_CHAN_NO_OFDM;


	if (!cfg80211_secondary_chans_ok(wiphy, chandef->center_freq1,
					 width, prohibited_flags))
		return false;

	if (!chandef->center_freq2)
		return true;
	return cfg80211_secondary_chans_ok(wiphy, chandef->center_freq2,
					   width, prohibited_flags);
}
EXPORT_SYMBOL(cfg80211_chandef_usable);

/*
 * For GO only, check if the channel can be used under permissive conditions
 * mandated by the some regulatory bodies, i.e., the channel is marked with
 * IEEE80211_CHAN_GO_CONCURRENT and there is an additional station interface
 * associated to an AP on the same channel or on the same UNII band
 * (assuming that the AP is an authorized master).
 * In addition allow the GO to operate on a channel on which indoor operation is
 * allowed, iff we are currently operating in an indoor environment.
 */
static bool cfg80211_go_permissive_chan(struct cfg80211_registered_device *rdev,
					struct ieee80211_channel *chan)
{
	struct wireless_dev *wdev_iter;
	struct wiphy *wiphy = wiphy_idx_to_wiphy(rdev->wiphy_idx);

	ASSERT_RTNL();

	if (!config_enabled(CONFIG_CFG80211_REG_RELAX_NO_IR) ||
	    !(wiphy->regulatory_flags & REGULATORY_ENABLE_RELAX_NO_IR))
		return false;

	if (regulatory_indoor_allowed() &&
	    (chan->flags & IEEE80211_CHAN_INDOOR_ONLY))
		return true;

	if (!(chan->flags & IEEE80211_CHAN_GO_CONCURRENT))
		return false;

	/*
	 * Generally, it is possible to rely on another device/driver to allow
	 * the GO concurrent relaxation, however, since the device can further
	 * enforce the relaxation (by doing a similar verifications as this),
	 * and thus fail the GO instantiation, consider only the interfaces of
	 * the current registered device.
	 */
	list_for_each_entry(wdev_iter, &rdev->wdev_list, list) {
		struct ieee80211_channel *other_chan = NULL;
		int r1, r2;

		if (wdev_iter->iftype != NL80211_IFTYPE_STATION ||
		    !netif_running(wdev_iter->netdev))
			continue;

		wdev_lock(wdev_iter);
		if (wdev_iter->current_bss)
			other_chan = wdev_iter->current_bss->pub.channel;
		wdev_unlock(wdev_iter);

		if (!other_chan)
			continue;

		if (chan == other_chan)
			return true;

		if (chan->band != IEEE80211_BAND_5GHZ)
			continue;

		r1 = cfg80211_get_unii(chan->center_freq);
		r2 = cfg80211_get_unii(other_chan->center_freq);

		if (r1 != -EINVAL && r1 == r2) {
			/*
			 * At some locations channels 149-165 are considered a
			 * bundle, but at other locations, e.g., Indonesia,
			 * channels 149-161 are considered a bundle while
			 * channel 165 is left out and considered to be in a
			 * different bundle. Thus, in case that there is a
			 * station interface connected to an AP on channel 165,
			 * it is assumed that channels 149-161 are allowed for
			 * GO operations. However, having a station interface
			 * connected to an AP on channels 149-161, does not
			 * allow GO operation on channel 165.
			 */
			if (chan->center_freq == 5825 &&
			    other_chan->center_freq != 5825)
				continue;
			return true;
		}
	}

	return false;
}

bool cfg80211_reg_can_beacon(struct wiphy *wiphy,
			     struct cfg80211_chan_def *chandef,
			     enum nl80211_iftype iftype)
{
	struct cfg80211_registered_device *rdev = wiphy_to_rdev(wiphy);
	bool res;
	u32 prohibited_flags = IEEE80211_CHAN_DISABLED |
			       IEEE80211_CHAN_RADAR;

	trace_cfg80211_reg_can_beacon(wiphy, chandef, iftype);

	/*
	 * Under certain conditions suggested by the some regulatory bodies
	 * a GO can operate on channels marked with IEEE80211_NO_IR
	 * so set this flag only if such relaxations are not enabled and
	 * the conditions are not met.
	 */
	if (iftype != NL80211_IFTYPE_P2P_GO ||
	    !cfg80211_go_permissive_chan(rdev, chandef->chan))
		prohibited_flags |= IEEE80211_CHAN_NO_IR;

<<<<<<< HEAD
	if (cfg80211_chandef_dfs_required(wiphy, chandef,
					  NL80211_IFTYPE_UNSPECIFIED) > 0 &&
=======
	if (cfg80211_chandef_dfs_required(wiphy, chandef, iftype) > 0 &&
>>>>>>> 03c44446
	    cfg80211_chandef_dfs_available(wiphy, chandef)) {
		/* We can skip IEEE80211_CHAN_NO_IR if chandef dfs available */
		prohibited_flags = IEEE80211_CHAN_DISABLED;
	}

	res = cfg80211_chandef_usable(wiphy, chandef, prohibited_flags);

	trace_cfg80211_return_bool(res);
	return res;
}
EXPORT_SYMBOL(cfg80211_reg_can_beacon);

int cfg80211_set_monitor_channel(struct cfg80211_registered_device *rdev,
				 struct cfg80211_chan_def *chandef)
{
	if (!rdev->ops->set_monitor_channel)
		return -EOPNOTSUPP;
	if (!cfg80211_has_monitors_only(rdev))
		return -EBUSY;

	return rdev_set_monitor_channel(rdev, chandef);
}

void
cfg80211_get_chan_state(struct wireless_dev *wdev,
		        struct ieee80211_channel **chan,
		        enum cfg80211_chan_mode *chanmode,
		        u8 *radar_detect)
{
	int ret;

	*chan = NULL;
	*chanmode = CHAN_MODE_UNDEFINED;

	ASSERT_WDEV_LOCK(wdev);

	if (wdev->netdev && !netif_running(wdev->netdev))
		return;

	switch (wdev->iftype) {
	case NL80211_IFTYPE_ADHOC:
		if (wdev->current_bss) {
			*chan = wdev->current_bss->pub.channel;
			*chanmode = (wdev->ibss_fixed &&
				     !wdev->ibss_dfs_possible)
				  ? CHAN_MODE_SHARED
				  : CHAN_MODE_EXCLUSIVE;

			/* consider worst-case - IBSS can try to return to the
			 * original user-specified channel as creator */
			if (wdev->ibss_dfs_possible)
				*radar_detect |= BIT(wdev->chandef.width);
			return;
		}
		break;
	case NL80211_IFTYPE_STATION:
	case NL80211_IFTYPE_P2P_CLIENT:
		if (wdev->current_bss) {
			*chan = wdev->current_bss->pub.channel;
			*chanmode = CHAN_MODE_SHARED;
			return;
		}
		break;
	case NL80211_IFTYPE_AP:
	case NL80211_IFTYPE_P2P_GO:
		if (wdev->cac_started) {
			*chan = wdev->chandef.chan;
			*chanmode = CHAN_MODE_SHARED;
			*radar_detect |= BIT(wdev->chandef.width);
		} else if (wdev->beacon_interval) {
			*chan = wdev->chandef.chan;
			*chanmode = CHAN_MODE_SHARED;

			ret = cfg80211_chandef_dfs_required(wdev->wiphy,
							    &wdev->chandef,
							    wdev->iftype);
			WARN_ON(ret < 0);
			if (ret > 0)
				*radar_detect |= BIT(wdev->chandef.width);
		}
		return;
	case NL80211_IFTYPE_MESH_POINT:
		if (wdev->mesh_id_len) {
			*chan = wdev->chandef.chan;
			*chanmode = CHAN_MODE_SHARED;

			ret = cfg80211_chandef_dfs_required(wdev->wiphy,
							    &wdev->chandef,
							    wdev->iftype);
			WARN_ON(ret < 0);
			if (ret > 0)
				*radar_detect |= BIT(wdev->chandef.width);
		}
		return;
	case NL80211_IFTYPE_MONITOR:
	case NL80211_IFTYPE_AP_VLAN:
	case NL80211_IFTYPE_WDS:
	case NL80211_IFTYPE_P2P_DEVICE:
		/* these interface types don't really have a channel */
		return;
	case NL80211_IFTYPE_UNSPECIFIED:
	case NUM_NL80211_IFTYPES:
		WARN_ON(1);
	}
}<|MERGE_RESOLUTION|>--- conflicted
+++ resolved
@@ -370,13 +370,8 @@
 	case NL80211_IFTYPE_AP_VLAN:
 	case NL80211_IFTYPE_WDS:
 	case NL80211_IFTYPE_P2P_DEVICE:
-<<<<<<< HEAD
+		break;
 	case NL80211_IFTYPE_UNSPECIFIED:
-		break;
-=======
-		break;
-	case NL80211_IFTYPE_UNSPECIFIED:
->>>>>>> 03c44446
 	case NUM_NL80211_IFTYPES:
 		WARN_ON(1);
 	}
@@ -801,12 +796,7 @@
 	    !cfg80211_go_permissive_chan(rdev, chandef->chan))
 		prohibited_flags |= IEEE80211_CHAN_NO_IR;
 
-<<<<<<< HEAD
-	if (cfg80211_chandef_dfs_required(wiphy, chandef,
-					  NL80211_IFTYPE_UNSPECIFIED) > 0 &&
-=======
 	if (cfg80211_chandef_dfs_required(wiphy, chandef, iftype) > 0 &&
->>>>>>> 03c44446
 	    cfg80211_chandef_dfs_available(wiphy, chandef)) {
 		/* We can skip IEEE80211_CHAN_NO_IR if chandef dfs available */
 		prohibited_flags = IEEE80211_CHAN_DISABLED;
