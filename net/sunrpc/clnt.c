--- conflicted
+++ resolved
@@ -1071,10 +1071,7 @@
 		.authflavor	= old->cl_auth->au_flavor,
 		.cred		= old->cl_cred,
 		.stats		= old->cl_stats,
-<<<<<<< HEAD
-=======
 		.timeout	= old->cl_timeout,
->>>>>>> 0c383648
 	};
 	struct rpc_clnt *clnt;
 	int err;
