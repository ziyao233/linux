/*
 * This program is free software; you can redistribute it and/or modify
 * it under the terms of the GNU General Public License as published by
 * the Free Software Foundation; either version 2 of the License, or
 * (at your option) any later version.
 *
 * This program is distributed in the hope that it will be useful,
 * but WITHOUT ANY WARRANTY; without even the implied warranty of
 * MERCHANTABILITY or FITNESS FOR A PARTICULAR PURPOSE.  See the
 * GNU General Public License for more details.
 *
 * You should have received a copy of the GNU General Public License
 * along with this program; if not, write to the Free Software
 * Foundation, Inc., 59 Temple Place - Suite 330, Boston, MA 02111-1307, USA.
 *
 * Copyright (C) 2007 Alan Stern
 * Copyright (C) IBM Corporation, 2009
 * Copyright (C) 2009, Frederic Weisbecker <fweisbec@gmail.com>
 *
 * Thanks to Ingo Molnar for his many suggestions.
 *
 * Authors: Alan Stern <stern@rowland.harvard.edu>
 *          K.Prasad <prasad@linux.vnet.ibm.com>
 *          Frederic Weisbecker <fweisbec@gmail.com>
 */

/*
 * HW_breakpoint: a unified kernel/user-space hardware breakpoint facility,
 * using the CPU's debug registers.
 * This file contains the arch-independent routines.
 */

#include <linux/irqflags.h>
#include <linux/kallsyms.h>
#include <linux/notifier.h>
#include <linux/kprobes.h>
#include <linux/kdebug.h>
#include <linux/kernel.h>
#include <linux/module.h>
#include <linux/percpu.h>
#include <linux/sched.h>
#include <linux/init.h>
#include <linux/slab.h>
#include <linux/list.h>
#include <linux/cpu.h>
#include <linux/smp.h>
#include <linux/bug.h>

#include <linux/hw_breakpoint.h>
/*
 * Constraints data
 */
struct bp_cpuinfo {
	/* Number of pinned cpu breakpoints in a cpu */
	unsigned int	cpu_pinned;
	/* tsk_pinned[n] is the number of tasks having n+1 breakpoints */
	unsigned int	*tsk_pinned;
	/* Number of non-pinned cpu/task breakpoints in a cpu */
	unsigned int	flexible; /* XXX: placeholder, see fetch_this_slot() */
};

static DEFINE_PER_CPU(struct bp_cpuinfo, bp_cpuinfo[TYPE_MAX]);
static int nr_slots[TYPE_MAX];

static struct bp_cpuinfo *get_bp_info(int cpu, enum bp_type_idx type)
{
	return per_cpu_ptr(bp_cpuinfo + type, cpu);
}

/* Keep track of the breakpoints attached to tasks */
static LIST_HEAD(bp_task_head);

static int constraints_initialized;

/* Gather the number of total pinned and un-pinned bp in a cpuset */
struct bp_busy_slots {
	unsigned int pinned;
	unsigned int flexible;
};

/* Serialize accesses to the above constraints */
static DEFINE_MUTEX(nr_bp_mutex);

__weak int hw_breakpoint_weight(struct perf_event *bp)
{
	return 1;
}

static inline enum bp_type_idx find_slot_idx(u64 bp_type)
{
	if (bp_type & HW_BREAKPOINT_RW)
		return TYPE_DATA;

	return TYPE_INST;
}

/*
 * Report the maximum number of pinned breakpoints a task
 * have in this cpu
 */
static unsigned int max_task_bp_pinned(int cpu, enum bp_type_idx type)
{
	unsigned int *tsk_pinned = get_bp_info(cpu, type)->tsk_pinned;
	int i;

	for (i = nr_slots[type] - 1; i >= 0; i--) {
		if (tsk_pinned[i] > 0)
			return i + 1;
	}

	return 0;
}

/*
 * Count the number of breakpoints of the same type and same task.
 * The given event must be not on the list.
 */
static int task_bp_pinned(int cpu, struct perf_event *bp, enum bp_type_idx type)
{
	struct task_struct *tsk = bp->hw.target;
	struct perf_event *iter;
	int count = 0;

	list_for_each_entry(iter, &bp_task_head, hw.bp_list) {
		if (iter->hw.target == tsk &&
		    find_slot_idx(iter->attr.bp_type) == type &&
		    (iter->cpu < 0 || cpu == iter->cpu))
			count += hw_breakpoint_weight(iter);
	}

	return count;
}

static const struct cpumask *cpumask_of_bp(struct perf_event *bp)
{
	if (bp->cpu >= 0)
		return cpumask_of(bp->cpu);
	return cpu_possible_mask;
}

/*
 * Report the number of pinned/un-pinned breakpoints we have in
 * a given cpu (cpu > -1) or in all of them (cpu = -1).
 */
static void
fetch_bp_busy_slots(struct bp_busy_slots *slots, struct perf_event *bp,
		    enum bp_type_idx type)
{
	const struct cpumask *cpumask = cpumask_of_bp(bp);
	int cpu;

	for_each_cpu(cpu, cpumask) {
		struct bp_cpuinfo *info = get_bp_info(cpu, type);
		int nr;

		nr = info->cpu_pinned;
		if (!bp->hw.target)
			nr += max_task_bp_pinned(cpu, type);
		else
			nr += task_bp_pinned(cpu, bp, type);

		if (nr > slots->pinned)
			slots->pinned = nr;

		nr = info->flexible;
		if (nr > slots->flexible)
			slots->flexible = nr;
	}
}

/*
 * For now, continue to consider flexible as pinned, until we can
 * ensure no flexible event can ever be scheduled before a pinned event
 * in a same cpu.
 */
static void
fetch_this_slot(struct bp_busy_slots *slots, int weight)
{
	slots->pinned += weight;
}

/*
 * Add a pinned breakpoint for the given task in our constraint table
 */
static void toggle_bp_task_slot(struct perf_event *bp, int cpu,
				enum bp_type_idx type, int weight)
{
	unsigned int *tsk_pinned = get_bp_info(cpu, type)->tsk_pinned;
	int old_idx, new_idx;

	old_idx = task_bp_pinned(cpu, bp, type) - 1;
	new_idx = old_idx + weight;

	if (old_idx >= 0)
		tsk_pinned[old_idx]--;
	if (new_idx >= 0)
		tsk_pinned[new_idx]++;
}

/*
 * Add/remove the given breakpoint in our constraint table
 */
static void
toggle_bp_slot(struct perf_event *bp, bool enable, enum bp_type_idx type,
	       int weight)
{
	const struct cpumask *cpumask = cpumask_of_bp(bp);
	int cpu;

	if (!enable)
		weight = -weight;

	/* Pinned counter cpu profiling */
	if (!bp->hw.target) {
		get_bp_info(bp->cpu, type)->cpu_pinned += weight;
		return;
	}

	/* Pinned counter task profiling */
	for_each_cpu(cpu, cpumask)
		toggle_bp_task_slot(bp, cpu, type, weight);

	if (enable)
		list_add_tail(&bp->hw.bp_list, &bp_task_head);
	else
		list_del(&bp->hw.bp_list);
}

/*
 * Function to perform processor-specific cleanup during unregistration
 */
__weak void arch_unregister_hw_breakpoint(struct perf_event *bp)
{
	/*
	 * A weak stub function here for those archs that don't define
	 * it inside arch/.../kernel/hw_breakpoint.c
	 */
}

/*
 * Contraints to check before allowing this new breakpoint counter:
 *
 *  == Non-pinned counter == (Considered as pinned for now)
 *
 *   - If attached to a single cpu, check:
 *
 *       (per_cpu(info->flexible, cpu) || (per_cpu(info->cpu_pinned, cpu)
 *           + max(per_cpu(info->tsk_pinned, cpu)))) < HBP_NUM
 *
 *       -> If there are already non-pinned counters in this cpu, it means
 *          there is already a free slot for them.
 *          Otherwise, we check that the maximum number of per task
 *          breakpoints (for this cpu) plus the number of per cpu breakpoint
 *          (for this cpu) doesn't cover every registers.
 *
 *   - If attached to every cpus, check:
 *
 *       (per_cpu(info->flexible, *) || (max(per_cpu(info->cpu_pinned, *))
 *           + max(per_cpu(info->tsk_pinned, *)))) < HBP_NUM
 *
 *       -> This is roughly the same, except we check the number of per cpu
 *          bp for every cpu and we keep the max one. Same for the per tasks
 *          breakpoints.
 *
 *
 * == Pinned counter ==
 *
 *   - If attached to a single cpu, check:
 *
 *       ((per_cpu(info->flexible, cpu) > 1) + per_cpu(info->cpu_pinned, cpu)
 *            + max(per_cpu(info->tsk_pinned, cpu))) < HBP_NUM
 *
 *       -> Same checks as before. But now the info->flexible, if any, must keep
 *          one register at least (or they will never be fed).
 *
 *   - If attached to every cpus, check:
 *
 *       ((per_cpu(info->flexible, *) > 1) + max(per_cpu(info->cpu_pinned, *))
 *            + max(per_cpu(info->tsk_pinned, *))) < HBP_NUM
 */
static int __reserve_bp_slot(struct perf_event *bp, u64 bp_type)
{
	struct bp_busy_slots slots = {0};
	enum bp_type_idx type;
	int weight;

	/* We couldn't initialize breakpoint constraints on boot */
	if (!constraints_initialized)
		return -ENOMEM;

	/* Basic checks */
	if (bp_type == HW_BREAKPOINT_EMPTY ||
	    bp_type == HW_BREAKPOINT_INVALID)
		return -EINVAL;

	type = find_slot_idx(bp_type);
	weight = hw_breakpoint_weight(bp);

	fetch_bp_busy_slots(&slots, bp, type);
	/*
	 * Simulate the addition of this breakpoint to the constraints
	 * and see the result.
	 */
	fetch_this_slot(&slots, weight);

	/* Flexible counters need to keep at least one slot */
	if (slots.pinned + (!!slots.flexible) > nr_slots[type])
		return -ENOSPC;

	toggle_bp_slot(bp, true, type, weight);

	return 0;
}

int reserve_bp_slot(struct perf_event *bp)
{
	int ret;

	mutex_lock(&nr_bp_mutex);

	ret = __reserve_bp_slot(bp, bp->attr.bp_type);

	mutex_unlock(&nr_bp_mutex);

	return ret;
}

static void __release_bp_slot(struct perf_event *bp, u64 bp_type)
{
	enum bp_type_idx type;
	int weight;

	type = find_slot_idx(bp_type);
	weight = hw_breakpoint_weight(bp);
	toggle_bp_slot(bp, false, type, weight);
}

void release_bp_slot(struct perf_event *bp)
{
	mutex_lock(&nr_bp_mutex);

	arch_unregister_hw_breakpoint(bp);
	__release_bp_slot(bp, bp->attr.bp_type);

	mutex_unlock(&nr_bp_mutex);
}

static int __modify_bp_slot(struct perf_event *bp, u64 old_type)
{
	int err;

	__release_bp_slot(bp, old_type);

	err = __reserve_bp_slot(bp, bp->attr.bp_type);
	if (err) {
		/*
		 * Reserve the old_type slot back in case
		 * there's no space for the new type.
		 *
		 * This must succeed, because we just released
		 * the old_type slot in the __release_bp_slot
		 * call above. If not, something is broken.
		 */
		WARN_ON(__reserve_bp_slot(bp, old_type));
	}

	return err;
}

static int modify_bp_slot(struct perf_event *bp, u64 old_type)
{
	int ret;

	mutex_lock(&nr_bp_mutex);
	ret = __modify_bp_slot(bp, old_type);
	mutex_unlock(&nr_bp_mutex);
	return ret;
}

/*
 * Allow the kernel debugger to reserve breakpoint slots without
 * taking a lock using the dbg_* variant of for the reserve and
 * release breakpoint slots.
 */
int dbg_reserve_bp_slot(struct perf_event *bp)
{
	if (mutex_is_locked(&nr_bp_mutex))
		return -1;

	return __reserve_bp_slot(bp, bp->attr.bp_type);
}

int dbg_release_bp_slot(struct perf_event *bp)
{
	if (mutex_is_locked(&nr_bp_mutex))
		return -1;

	__release_bp_slot(bp, bp->attr.bp_type);

	return 0;
}

static int validate_hw_breakpoint(struct perf_event *bp)
{
	int ret;

	ret = arch_validate_hwbkpt_settings(bp);
	if (ret)
		return ret;

	if (arch_check_bp_in_kernelspace(bp)) {
		if (bp->attr.exclude_kernel)
			return -EINVAL;
		/*
		 * Don't let unprivileged users set a breakpoint in the trap
		 * path to avoid trap recursion attacks.
		 */
		if (!capable(CAP_SYS_ADMIN))
			return -EPERM;
	}

	return 0;
}

int register_perf_hw_breakpoint(struct perf_event *bp)
{
	int ret;

	ret = reserve_bp_slot(bp);
	if (ret)
		return ret;

	ret = validate_hw_breakpoint(bp);

	/* if arch_validate_hwbkpt_settings() fails then release bp slot */
	if (ret)
		release_bp_slot(bp);

	return ret;
}

/**
 * register_user_hw_breakpoint - register a hardware breakpoint for user space
 * @attr: breakpoint attributes
 * @triggered: callback to trigger when we hit the breakpoint
 * @tsk: pointer to 'task_struct' of the process to which the address belongs
 */
struct perf_event *
register_user_hw_breakpoint(struct perf_event_attr *attr,
			    perf_overflow_handler_t triggered,
			    void *context,
			    struct task_struct *tsk)
{
	return perf_event_create_kernel_counter(attr, -1, tsk, triggered,
						context);
}
EXPORT_SYMBOL_GPL(register_user_hw_breakpoint);

int
modify_user_hw_breakpoint_check(struct perf_event *bp, struct perf_event_attr *attr,
			        bool check)
{
	u64 old_addr = bp->attr.bp_addr;
	u64 old_len  = bp->attr.bp_len;
	int old_type = bp->attr.bp_type;
	bool modify  = attr->bp_type != old_type;
	int err = 0;

	bp->attr.bp_addr = attr->bp_addr;
	bp->attr.bp_type = attr->bp_type;
	bp->attr.bp_len  = attr->bp_len;

	if (check && memcmp(&bp->attr, attr, sizeof(*attr)))
		return -EINVAL;

	err = validate_hw_breakpoint(bp);
	if (!err && modify)
		err = modify_bp_slot(bp, old_type);

	if (err) {
		bp->attr.bp_addr = old_addr;
		bp->attr.bp_type = old_type;
		bp->attr.bp_len  = old_len;
		return err;
	}

	bp->attr.disabled = attr->disabled;
	return 0;
}

/**
 * modify_user_hw_breakpoint - modify a user-space hardware breakpoint
 * @bp: the breakpoint structure to modify
 * @attr: new breakpoint attributes
 */
int modify_user_hw_breakpoint(struct perf_event *bp, struct perf_event_attr *attr)
{
<<<<<<< HEAD
	int err;

=======
>>>>>>> f67b1503
	/*
	 * modify_user_hw_breakpoint can be invoked with IRQs disabled and hence it
	 * will not be possible to raise IPIs that invoke __perf_event_disable.
	 * So call the function directly after making sure we are targeting the
	 * current task.
	 */
	if (irqs_disabled() && bp->ctx && bp->ctx->task == current)
		perf_event_disable_local(bp);
	else
		perf_event_disable(bp);

<<<<<<< HEAD
	err = modify_user_hw_breakpoint_check(bp, attr, false);

	if (err) {
		if (!bp->attr.disabled)
			perf_event_enable(bp);
=======
	bp->attr.bp_addr = attr->bp_addr;
	bp->attr.bp_type = attr->bp_type;
	bp->attr.bp_len = attr->bp_len;
	bp->attr.disabled = 1;

	if (!attr->disabled) {
		int err = validate_hw_breakpoint(bp);

		if (err)
			return err;
>>>>>>> f67b1503

		perf_event_enable(bp);
		bp->attr.disabled = 0;
	}

<<<<<<< HEAD
	if (!attr->disabled)
		perf_event_enable(bp);
=======
>>>>>>> f67b1503
	return 0;
}
EXPORT_SYMBOL_GPL(modify_user_hw_breakpoint);

/**
 * unregister_hw_breakpoint - unregister a user-space hardware breakpoint
 * @bp: the breakpoint structure to unregister
 */
void unregister_hw_breakpoint(struct perf_event *bp)
{
	if (!bp)
		return;
	perf_event_release_kernel(bp);
}
EXPORT_SYMBOL_GPL(unregister_hw_breakpoint);

/**
 * register_wide_hw_breakpoint - register a wide breakpoint in the kernel
 * @attr: breakpoint attributes
 * @triggered: callback to trigger when we hit the breakpoint
 *
 * @return a set of per_cpu pointers to perf events
 */
struct perf_event * __percpu *
register_wide_hw_breakpoint(struct perf_event_attr *attr,
			    perf_overflow_handler_t triggered,
			    void *context)
{
	struct perf_event * __percpu *cpu_events, *bp;
	long err = 0;
	int cpu;

	cpu_events = alloc_percpu(typeof(*cpu_events));
	if (!cpu_events)
		return (void __percpu __force *)ERR_PTR(-ENOMEM);

	get_online_cpus();
	for_each_online_cpu(cpu) {
		bp = perf_event_create_kernel_counter(attr, cpu, NULL,
						      triggered, context);
		if (IS_ERR(bp)) {
			err = PTR_ERR(bp);
			break;
		}

		per_cpu(*cpu_events, cpu) = bp;
	}
	put_online_cpus();

	if (likely(!err))
		return cpu_events;

	unregister_wide_hw_breakpoint(cpu_events);
	return (void __percpu __force *)ERR_PTR(err);
}
EXPORT_SYMBOL_GPL(register_wide_hw_breakpoint);

/**
 * unregister_wide_hw_breakpoint - unregister a wide breakpoint in the kernel
 * @cpu_events: the per cpu set of events to unregister
 */
void unregister_wide_hw_breakpoint(struct perf_event * __percpu *cpu_events)
{
	int cpu;

	for_each_possible_cpu(cpu)
		unregister_hw_breakpoint(per_cpu(*cpu_events, cpu));

	free_percpu(cpu_events);
}
EXPORT_SYMBOL_GPL(unregister_wide_hw_breakpoint);

static struct notifier_block hw_breakpoint_exceptions_nb = {
	.notifier_call = hw_breakpoint_exceptions_notify,
	/* we need to be notified first */
	.priority = 0x7fffffff
};

static void bp_perf_event_destroy(struct perf_event *event)
{
	release_bp_slot(event);
}

static int hw_breakpoint_event_init(struct perf_event *bp)
{
	int err;

	if (bp->attr.type != PERF_TYPE_BREAKPOINT)
		return -ENOENT;

	/*
	 * no branch sampling for breakpoint events
	 */
	if (has_branch_stack(bp))
		return -EOPNOTSUPP;

	err = register_perf_hw_breakpoint(bp);
	if (err)
		return err;

	bp->destroy = bp_perf_event_destroy;

	return 0;
}

static int hw_breakpoint_add(struct perf_event *bp, int flags)
{
	if (!(flags & PERF_EF_START))
		bp->hw.state = PERF_HES_STOPPED;

	if (is_sampling_event(bp)) {
		bp->hw.last_period = bp->hw.sample_period;
		perf_swevent_set_period(bp);
	}

	return arch_install_hw_breakpoint(bp);
}

static void hw_breakpoint_del(struct perf_event *bp, int flags)
{
	arch_uninstall_hw_breakpoint(bp);
}

static void hw_breakpoint_start(struct perf_event *bp, int flags)
{
	bp->hw.state = 0;
}

static void hw_breakpoint_stop(struct perf_event *bp, int flags)
{
	bp->hw.state = PERF_HES_STOPPED;
}

static struct pmu perf_breakpoint = {
	.task_ctx_nr	= perf_sw_context, /* could eventually get its own */

	.event_init	= hw_breakpoint_event_init,
	.add		= hw_breakpoint_add,
	.del		= hw_breakpoint_del,
	.start		= hw_breakpoint_start,
	.stop		= hw_breakpoint_stop,
	.read		= hw_breakpoint_pmu_read,
};

int __init init_hw_breakpoint(void)
{
	int cpu, err_cpu;
	int i;

	for (i = 0; i < TYPE_MAX; i++)
		nr_slots[i] = hw_breakpoint_slots(i);

	for_each_possible_cpu(cpu) {
		for (i = 0; i < TYPE_MAX; i++) {
			struct bp_cpuinfo *info = get_bp_info(cpu, i);

			info->tsk_pinned = kcalloc(nr_slots[i], sizeof(int),
							GFP_KERNEL);
			if (!info->tsk_pinned)
				goto err_alloc;
		}
	}

	constraints_initialized = 1;

	perf_pmu_register(&perf_breakpoint, "breakpoint", PERF_TYPE_BREAKPOINT);

	return register_die_notifier(&hw_breakpoint_exceptions_nb);

 err_alloc:
	for_each_possible_cpu(err_cpu) {
		for (i = 0; i < TYPE_MAX; i++)
			kfree(get_bp_info(err_cpu, i)->tsk_pinned);
		if (err_cpu == cpu)
			break;
	}

	return -ENOMEM;
}

<|MERGE_RESOLUTION|>--- conflicted
+++ resolved
@@ -495,11 +495,6 @@
  */
 int modify_user_hw_breakpoint(struct perf_event *bp, struct perf_event_attr *attr)
 {
-<<<<<<< HEAD
-	int err;
-
-=======
->>>>>>> f67b1503
 	/*
 	 * modify_user_hw_breakpoint can be invoked with IRQs disabled and hence it
 	 * will not be possible to raise IPIs that invoke __perf_event_disable.
@@ -511,34 +506,14 @@
 	else
 		perf_event_disable(bp);
 
-<<<<<<< HEAD
-	err = modify_user_hw_breakpoint_check(bp, attr, false);
-
-	if (err) {
-		if (!bp->attr.disabled)
-			perf_event_enable(bp);
-=======
-	bp->attr.bp_addr = attr->bp_addr;
-	bp->attr.bp_type = attr->bp_type;
-	bp->attr.bp_len = attr->bp_len;
-	bp->attr.disabled = 1;
-
 	if (!attr->disabled) {
-		int err = validate_hw_breakpoint(bp);
+		int err = modify_user_hw_breakpoint_check(bp, attr, false);
 
 		if (err)
 			return err;
->>>>>>> f67b1503
-
 		perf_event_enable(bp);
 		bp->attr.disabled = 0;
 	}
-
-<<<<<<< HEAD
-	if (!attr->disabled)
-		perf_event_enable(bp);
-=======
->>>>>>> f67b1503
 	return 0;
 }
 EXPORT_SYMBOL_GPL(modify_user_hw_breakpoint);
