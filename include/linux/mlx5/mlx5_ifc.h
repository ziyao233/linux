--- conflicted
+++ resolved
@@ -2023,9 +2023,6 @@
 	u8	   reserved_at_3a0[0x10];
 	u8	   max_rqt_vhca_id[0x10];
 
-<<<<<<< HEAD
-	u8	   reserved_at_3c0[0x440];
-=======
 	u8	   reserved_at_3c0[0x20];
 
 	u8	   reserved_at_3e0[0x10];
@@ -2037,7 +2034,6 @@
 	u8	   reserved_at_440[0x8];
 	u8	   max_num_eqs_24b[0x18];
 	u8	   reserved_at_460[0x3a0];
->>>>>>> 0c383648
 };
 
 enum mlx5_ifc_flow_destination_type {
@@ -10316,15 +10312,9 @@
 	u8         mfrl[0x1];
 	u8         regs_39_to_32[0x8];
 
-<<<<<<< HEAD
-	u8         regs_31_to_10[0x16];
-	u8         mtmp[0x1];
-	u8         regs_8_to_0[0x9];
-=======
 	u8         regs_31_to_11[0x15];
 	u8         mtmp[0x1];
 	u8         regs_9_to_0[0xa];
->>>>>>> 0c383648
 };
 
 struct mlx5_ifc_mcam_access_reg_bits1 {
