--- conflicted
+++ resolved
@@ -34,11 +34,7 @@
 }
 EXPORT_SYMBOL_NS(acp_sof_trace_release, SND_SOC_SOF_AMD_COMMON);
 
-<<<<<<< HEAD
-int acp_sof_trace_init(struct snd_sof_dev *sdev,
-=======
 int acp_sof_trace_init(struct snd_sof_dev *sdev, struct snd_dma_buffer *dmab,
->>>>>>> 88084a3d
 		       struct sof_ipc_dma_trace_params_ext *dtrace_params)
 {
 	struct acp_dsp_stream *stream;
@@ -50,11 +46,7 @@
 	if (!stream)
 		return -ENODEV;
 
-<<<<<<< HEAD
-	stream->dmab = &sdev->dmatb;
-=======
 	stream->dmab = dmab;
->>>>>>> 88084a3d
 	stream->num_pages = NUM_PAGES;
 
 	ret = acp_dsp_stream_config(sdev, stream);
@@ -62,19 +54,11 @@
 		acp_dsp_stream_put(sdev, stream);
 		return ret;
 	}
-<<<<<<< HEAD
 
 	adata->dtrace_stream = stream;
 	dtrace_params->stream_tag = stream->stream_tag;
 	dtrace_params->buffer.phy_addr = stream->reg_offset;
 
-=======
-
-	adata->dtrace_stream = stream;
-	dtrace_params->stream_tag = stream->stream_tag;
-	dtrace_params->buffer.phy_addr = stream->reg_offset;
-
->>>>>>> 88084a3d
 	return 0;
 }
 EXPORT_SYMBOL_NS(acp_sof_trace_init, SND_SOC_SOF_AMD_COMMON);