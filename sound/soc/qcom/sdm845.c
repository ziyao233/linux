--- conflicted
+++ resolved
@@ -3,11 +3,7 @@
  * Copyright (c) 2018, The Linux Foundation. All rights reserved.
  */
 
-<<<<<<< HEAD
 #include <dt-bindings/sound/qcom,q6afe.h>
-=======
-#include <linux/mod_devicetable.h>
->>>>>>> 9958d859
 #include <linux/module.h>
 #include <linux/platform_device.h>
 #include <sound/core.h>
